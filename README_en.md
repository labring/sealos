
[![Awesome](https://cdn.rawgit.com/sindresorhus/awesome/d7305f38d29fed78fa85652e3a63e154dd8e8829/media/badge.svg)](https://github.com/fanux/sealos)
[![Build Status](https://github.com/fanux/sealos/actions/workflows/release.yml/badge.svg)](https://github.com/fanux/sealos/actions)
[![Website](https://img.shields.io/website?url=https%3A%2F%2Fpostwoman.io&logo=Postwoman)](https://sealyun.com)
[![Go Report Card](https://goreportcard.com/badge/github.com/fanux/sealos)](https://goreportcard.com/report/github.com/fanux/sealos)
[![Chat on Telegram](https://img.shields.io/badge/chat-Telegram-blueviolet?logo=Telegram)](https://t.me/gsealyun)
---
Documentation: https://www.sealyun.com/instructions, Blog: https://fuckcloudnative.io
Organization: _DingTalk(35371178), [Telegram](https://t.me/cloudnativer)

---
# Introduction
Build a kubernetes HA cluster for a production environment.
[简体中文](README.md)

![](docs/images/arch.png)

* Each node will be configured with an ipvs proxy for masters LB, so we needn't haproxy or keepalived any more.
* Then run a [lvscare](https://github.com/fanux/lvscare) as a staic pod to check apiserver is aviliable. `/etc/kubernetes/manifests/sealyun-lvscare.yaml`
* If any master is down, lvscare will remove the ipvs realserver, when master recover it will add it back.
* Sealos will send package and apply install commands, so we needn't ansible.

# ✨ Supported Environment

## Linux Distributions, CPU Architecture

- Debian 9+,  x86_64/ arm64
- Ubuntu 16.04， 18.04， 20.04 ,  x86_64/ arm64
- Centos/RHEL 7.6+,  x86_64/ arm64
- 99% systemd manage linux system， x86_64/ arm64
- Kylin arm64

## kubernetes Versions

- 1.16+
- 1.17+
- 1.18+
- 1.19+
- 1.20+
- 1.21+
- 1.22+

Looking for more supported versions, [sealyun.com](https://www.sealyun.com).
sealos is currently supported the latest k8s 1.22+

## Requirements and Recommendations

- Minimum resource requirements
   - 2 vCpu
   - 4G RAM
   - 40G+ Storage

- OS requirements
   - SSH can access to all nodes.
   - These nodes have unique host names that meet the hostname requirements for kubernetes.
   - Time synchronization for all nodes.
<<<<<<< HEAD
   - Network Iface name is unique, it is recommended to change it to a standard NIC name, such as (eth.|en.|em.*).
   - Kubernetes1.20+, use containerd for default cri. user should not to install containerd or docker-ce. sealos will do it
   - Kubernetes1.19-, use docker for default cri. user should not to install docker-ce. sealos will do it for you
- Networking and DNS requirements：
  - Make sure the DNS address in /etc/resolv.conf is available. Otherwise, it may cause some issues of DNS in cluster。 
  - If you use Ali cloud or Huawei cloud host to deploy.  The default pod segment will conflict with AliCloud's dns segment, it is recommended to customize the pod segment by specifying --podcidr during init.
  - Sealos disables the firewall by default ，If you need to open the firewall, it is recommended to release the relevant ports manually.
- Kernel requirements:
  - The cni component requires a kernel version of not less than 5.4 when selecting cilium
=======
   - network Iface has a stranger name, change it to (eth.*|en.*|em.*)
   - kubernetes1.20+, use containerd for default cri. user should not to install containerd or docker-ce. sealos will do it
   - kubernetes1.19-, use docker for default cri. user should not to install docker-ce. sealos will do it for you
 - Networking and DNS requirements：
   - Make sure the DNS address in /etc/resolv.conf is available. Otherwise, it may cause some issues of DNS in cluster。 
   - if you use aliyun/huawei cloud to deploy kubernetes 。 default pod cidr is confilct with dns cidr， we recommand you install kubernetes init flag to add  `--podcidr`  to aviod this problem。
   - sealos default to disable firewalld ，It's recommended that you turn off the firewall. if you want to use firewalld , remember to allow kubernetes port traffic。

>>>>>>> ded5b895
# Tips
- If you use Tencent Cloud Hosting to deploy, calico's IPIP rules are disabled by default, and you need to change to VXLAN rules to use it properly.


# Quick Start
## PreInstall
* Install and start docker
* Download [kubernetes offline package](http://store.lameleg.com) copy it to /root. 
* Download [latest sealos](https://github.com/fanux/sealos/releases) on release page.
* Support kuberentes 1.14.0+ 

## Install
Multi master HA:
```
sealos init --master 192.168.0.2 \
    --master 192.168.0.3 \
    --master 192.168.0.4 \              
    --node 192.168.0.5 \                 
    --user root \                        
    --passwd your-server-password \      
    --version v1.14.1 \
    --pkg-url /root/kube1.14.1.tar.gz     
```

# 🚀 Quick Start

> Environmental information

Hostname|IP Address
---|---
master0|192.168.0.2
master1|192.168.0.3
master2|192.168.0.4
node0|192.168.0.5

Server password：123456

**kubernetes .0, the version is not recommended for production environment!!!**

> Just prepare the server and execute the following command on any server

```sh
# download and install sealos, sealos is a binary tool of golang, just download and copy directly to the bin directory, the release page can also be downloaded
$ wget -c https://sealyun.oss-cn-beijing.aliyuncs.com/latest/sealos && \
    chmod +x sealos && mv sealos /usr/bin

# download offline resource pack
$ wget -c https://sealyun.oss-cn-beijing.aliyuncs.com/05a3db657821277f5f3b92d834bbaf98-v1.22.0/kube1.22.0.tar.gz

# Install a three-master kubernetes cluster
$ sealos init --passwd '123456' \
	--master 192.168.0.2  --master 192.168.0.3  --master 192.168.0.4  \
	--node 192.168.0.5 \
	--pkg-url /root/kube1.22.0.tar.gz \
	--version v1.22.0
```

> Parameter meaning

| parameter | meaning                                                                                                      | example                 |
|-----------|--------------------------------------------------------------------------------------------------------------|-------------------------|
| passwd    | server password                                                                                              | 123456                  |
| master    | k8s master IP Address                                                                                        | 192.168.0.2             |
| node      | k8s node IP Address                                                                                          | 192.168.0.3             |
| pkg-url   | offline resource package address, support downloading to local or a remote address                           | /root/kube1.22.0.tar.gz |
| version   | [Resource pack](https://www.sealyun.com/goodsDetail?type=cloud_kernel&name=kubernetes) Corresponding version | v1.22.0                 |


> add master

```shell script
🐳 → sealos join --master 192.168.0.6 --master 192.168.0.7
🐳 → sealos join --master 192.168.0.6-192.168.0.9  # or multiple consecutive IPs
```

> add node

```shell script
🐳 → sealos join --node 192.168.0.6 --node 192.168.0.7
🐳 → sealos join --node 192.168.0.6-192.168.0.9  # or multiple consecutive IPs
```

> delete the specified master

```shell script
🐳 → sealos clean --master 192.168.0.6 --master 192.168.0.7
🐳 → sealos clean --master 192.168.0.6-192.168.0.9  # or multiple consecutive IPs
```

> Delete the specified node

```shell script
🐳 → sealos clean --node 192.168.0.6 --node 192.168.0.7
🐳 → sealos clean --node 192.168.0.6-192.168.0.9  # or multiple consecutive IPs
```

> clean up the cluster

```shell script
🐳 → sealos clean --all
```

# ✅ Feature

- [x] Support ARM version offline package, v1.20 version offline package supports containerd integration, completely abandon docker
- [x] 99 years certificate, support cluster backup and upgrade
- [x] No dependency on ansible haproxy keepalived, a binary tool, 0 dependency
- [x] Offline installation, different versions of kubernetes download corresponding to different versions [Resource pack](https://www.sealyun.com/goodsDetail?type=cloud_kernel&name=kubernetes), Offline package contains all binary files configuration files and images
- [x] High-availability local LIB implemented through ipvs, which takes up less resources, is stable and reliable, and is similar to the implementation of kube-proxy
- [x] Almost compatible with all environments that support systemd x86_64 architecture
- [x] Easily add and delete cluster nodes
- [x] Thousands of users use sealos in the online environment, which is stable and reliable
- [x] The resource pack is placed on Alibaba Cloud OSS, so you don’t have to worry about network speed anymore

# 📊 Stats

![Alt](https://repobeats.axiom.co/api/embed/10ce83c1d8452210bc4a0b5a5df9d59bbc35d889.svg "Repobeats analytics image")


[More offline packages](https://sealyun.com)
[Telegram](https://t.me/cloudnativer)
<|MERGE_RESOLUTION|>--- conflicted
+++ resolved
@@ -54,7 +54,6 @@
    - SSH can access to all nodes.
    - These nodes have unique host names that meet the hostname requirements for kubernetes.
    - Time synchronization for all nodes.
-<<<<<<< HEAD
    - Network Iface name is unique, it is recommended to change it to a standard NIC name, such as (eth.|en.|em.*).
    - Kubernetes1.20+, use containerd for default cri. user should not to install containerd or docker-ce. sealos will do it
    - Kubernetes1.19-, use docker for default cri. user should not to install docker-ce. sealos will do it for you
@@ -64,16 +63,7 @@
   - Sealos disables the firewall by default ，If you need to open the firewall, it is recommended to release the relevant ports manually.
 - Kernel requirements:
   - The cni component requires a kernel version of not less than 5.4 when selecting cilium
-=======
-   - network Iface has a stranger name, change it to (eth.*|en.*|em.*)
-   - kubernetes1.20+, use containerd for default cri. user should not to install containerd or docker-ce. sealos will do it
-   - kubernetes1.19-, use docker for default cri. user should not to install docker-ce. sealos will do it for you
- - Networking and DNS requirements：
-   - Make sure the DNS address in /etc/resolv.conf is available. Otherwise, it may cause some issues of DNS in cluster。 
-   - if you use aliyun/huawei cloud to deploy kubernetes 。 default pod cidr is confilct with dns cidr， we recommand you install kubernetes init flag to add  `--podcidr`  to aviod this problem。
-   - sealos default to disable firewalld ，It's recommended that you turn off the firewall. if you want to use firewalld , remember to allow kubernetes port traffic。
-
->>>>>>> ded5b895
+  
 # Tips
 - If you use Tencent Cloud Hosting to deploy, calico's IPIP rules are disabled by default, and you need to change to VXLAN rules to use it properly.
 
