--- conflicted
+++ resolved
@@ -1,13 +1,9 @@
 ---
-<<<<<<< HEAD
-title: '[SKIP CI]seaols: 简短描述'
-=======
 name: 跳过CI的PR
 about: 没有CI的提交，若需要CI则将标题的[SKIP CI]删掉即可
 title: '[SKIP CI]seaols: 一句话简短描述该PR内容'
 assignees: ''
 
->>>>>>> 1bd88303
 ---
 
 
