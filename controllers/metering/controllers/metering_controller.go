/*
Copyright 2022.

Licensed under the Apache License, Version 2.0 (the "License");
you may not use this file except in compliance with the License.
You may obtain a copy of the License at

    http://www.apache.org/licenses/LICENSE-2.0

Unless required by applicable law or agreed to in writing, software
distributed under the License is distributed on an "AS IS" BASIS,
WITHOUT WARRANTIES OR CONDITIONS OF ANY KIND, either express or implied.
See the License for the specific language governing permissions and
limitations under the License.
*/

// 找到owner的metering-----之后再说
// 怎么获得到sealos-system下面的metering totalamount---让用户只读权限或者使用副本

package controllers

import (
	"bytes"
	"context"
<<<<<<< HEAD
	"fmt"
	"github.com/go-logr/logr"
	userv1 "github.com/labring/sealos/controllers/user/api/v1"
	"k8s.io/apimachinery/pkg/api/resource"
	"sigs.k8s.io/controller-runtime/pkg/handler"
	"sigs.k8s.io/controller-runtime/pkg/source"
	"time"

	meteringv1 "github.com/labring/sealos/controllers/metering/api/v1"

	corev1 "k8s.io/api/core/v1"
	"k8s.io/apimachinery/pkg/api/errors"
	metav1 "k8s.io/apimachinery/pkg/apis/meta/v1"
	"k8s.io/apimachinery/pkg/runtime"
	"k8s.io/apimachinery/pkg/types"

=======
	"github.com/Masterminds/sprig"
	meteringv1 "github.com/labring/sealos/controllers/metering/api/v1"
	"html/template"
	corev1 "k8s.io/api/core/v1"
	_ "k8s.io/apimachinery/pkg/api/equality"
	"k8s.io/apimachinery/pkg/api/errors"
	"k8s.io/apimachinery/pkg/api/resource"
	metav1 "k8s.io/apimachinery/pkg/apis/meta/v1"
	_ "k8s.io/apimachinery/pkg/apis/meta/v1/unstructured"
	"k8s.io/apimachinery/pkg/runtime"
	"k8s.io/apimachinery/pkg/types"
	"reflect"
>>>>>>> 8407571a
	ctrl "sigs.k8s.io/controller-runtime"
	"sigs.k8s.io/controller-runtime/pkg/client"
	"sigs.k8s.io/controller-runtime/pkg/controller/controllerutil"
	"sigs.k8s.io/controller-runtime/pkg/log"
<<<<<<< HEAD
)

const (
	FinalizerName          = "metering.sealos.io/finalizer"
	UserAnnotationOwnerKey = "user.sealos.io/creator"
	SealosSystemNamespace  = "sealos-system"
=======
	_ "sigs.k8s.io/structured-merge-diff/v4/fieldpath"
)

const (
	FinalizerName       = "metering.sealos.io/finalizer"
	KeepaliveAnnotation = "lastUpdateTime"
>>>>>>> 8407571a
)

// MeteringReconcile reconciles a Metering object
type MeteringReconcile struct {
	client.Client
	Scheme *runtime.Scheme
	logr.Logger
}

//+kubebuilder:rbac:groups=metering.sealos.io,resources=meterings,verbs=get;list;watch;create;update;patch;delete
//+kubebuilder:rbac:groups=metering.sealos.io,resources=meterings/status,verbs=get;update;patch
//+kubebuilder:rbac:groups=metering.sealos.io,resources=meterings/finalizers,verbs=update

// Reconcile is part of the main kubernetes reconciliation loop which aims to
// move the current state of the cluster closer to the desired state.
// the Metering object against the actual cluster state, and then
// perform operations to make the cluster state reflect the state specified by
// the user.
//
// For more details, check Reconcile and its Result here:
// - https://pkg.go.dev/sigs.k8s.io/controller-runtime@v0.11.2/pkg/reconcile
<<<<<<< HEAD

func DefaultResourceQuota() corev1.ResourceList {
	return corev1.ResourceList{
		corev1.ResourceCPU:          resource.MustParse("1"),
		corev1.ResourceMemory:       resource.MustParse("1Gi"),
		corev1.ResourceLimitsCPU:    resource.MustParse("1"),
		corev1.ResourceLimitsMemory: resource.MustParse("1Gi"),
	}
}

// metering belong to account，resourceQuota belong to metering

func (r *MeteringReconcile) Reconcile(ctx context.Context, req ctrl.Request) (ctrl.Result, error) {
	r.Logger = log.FromContext(ctx)
	var metering meteringv1.Metering
	found := &corev1.ResourceQuota{}

	r.Logger.Info("enter reconcile")
	r.Logger.Info("req name and namespace: ", "name: ", req.Name, "namespace: ", req.Namespace)
	// if create a user namespace ,will enter this reconcile
	if req.Name != SealosSystemNamespace {
		var ns corev1.Namespace
		err := r.Get(ctx, req.NamespacedName, &ns)
		if err != nil {
			return ctrl.Result{}, client.IgnoreNotFound(err)
		}
		if _, ok := ns.Annotations[UserAnnotationOwnerKey]; !ok {

			r.Logger.Error(fmt.Errorf("not found owner of namespace name: %v", ns.Name), "")
			return ctrl.Result{}, nil
		}
		owner := ns.Annotations[UserAnnotationOwnerKey]
		if metering, err = r.createMetering(ctx, owner, ns); err != nil {
			r.Logger.Error(err, "Failed to get Metering")
			return ctrl.Result{}, client.IgnoreNotFound(err)
		}

		// get or create resourceQuota
		if found, err = r.syncResourceQuota(ctx, &metering); err != nil {
			return ctrl.Result{}, err
		}

	} else {
		if err := r.Get(ctx, req.NamespacedName, &metering); err != nil {
			return ctrl.Result{}, client.IgnoreNotFound(err)
		}
		err := r.Get(ctx, types.NamespacedName{Name: metering.Name, Namespace: metering.Spec.Namespace}, found)
		if err != nil {
			return ctrl.Result{}, err
		}
		if !r.checkHardMap(found.Spec.Hard, metering.Spec.Resources) {
			found.Spec.Hard = metering.Spec.Resources
			err := r.Update(ctx, found)
			if err != nil {
				r.Logger.Error(err, err.Error())
				return ctrl.Result{}, err
			}
		}
		// metering finalizer
		//if metering.DeletionTimestamp.IsZero() {
		//	if controllerutil.AddFinalizer(&metering, FinalizerName) == true {
		//		// delete resource quota
		//		quota := &corev1.ResourceQuota{}
		//		err := r.Get(ctx, types.NamespacedName{Name: metering.Name, Namespace: metering.Spec.Namespace}, quota)
		//
		//		if err != nil {
		//			r.Logger.Error(err, err.Error())
		//			return ctrl.Result{}, err
		//		}
		//		err = r.Delete(ctx, quota)
		//		if err != nil {
		//			r.Logger.Error(err, err.Error())
		//			return ctrl.Result{}, err
		//		}
		//
		//		if err := r.Update(ctx, &metering); err != nil {
		//			return ctrl.Result{}, err
		//		}
		//	}
		//} else {
		//	if controllerutil.RemoveFinalizer(&metering, FinalizerName) == true {
		//		if err := r.Update(ctx, &metering); err != nil {
		//			return ctrl.Result{}, err
		//		}
		//	}
		//	return ctrl.Result{}, nil
		//}
	}

	r.Logger.Info("update BillingList")
	err := r.updateBillingList(ctx, &metering, nil)
	if err != nil {
		r.Logger.Error(err, err.Error())
		return ctrl.Result{Requeue: true, RequeueAfter: time.Minute}, err
	}
	// Ensure the deployment size is the same as the spec

	return ctrl.Result{Requeue: true, RequeueAfter: time.Minute}, nil

}

func (r *MeteringReconcile) createMetering(ctx context.Context, owner string, ns corev1.Namespace) (meteringv1.Metering, error) {

	var metering meteringv1.Metering
	//r.Logger.Info(client.ObjectKey{Namespace: SealosSystemNamespace, Name: fmt.Sprintf("metering-%v", ns.Name)})
	err := r.Get(ctx, client.ObjectKey{Namespace: SealosSystemNamespace, Name: fmt.Sprintf("metering-%v", ns.Name)}, &metering)
	if errors.IsNotFound(err) {
		r.Logger.Info("creat metering")
		metering = meteringv1.Metering{
			ObjectMeta: metav1.ObjectMeta{
				Name:      fmt.Sprintf("metering-%v", ns.Name),
				Namespace: SealosSystemNamespace,
			},
			Spec: meteringv1.MeteringSpec{
				Namespace: ns.Name,
				Owner:     owner,
				Resources: DefaultResourceQuota(),
			},
			Status: meteringv1.MeteringStatus{
				TotalAmount:      0,
				LatestUpdateTime: time.Now().Unix(),
			},
		}
		if err := r.Create(ctx, &metering); err != nil {
			return meteringv1.Metering{}, fmt.Errorf("create metering failed: %v", err)
		}
	} else if err != nil {
		r.Logger.Error(err, "Failed to get Metering")
		return meteringv1.Metering{}, client.IgnoreNotFound(err)
	}
	return metering, nil
}

func (r *MeteringReconcile) syncResourceQuota(ctx context.Context, metering *meteringv1.Metering) (*corev1.ResourceQuota, error) {
	found := &corev1.ResourceQuota{}
	err := r.Get(ctx, types.NamespacedName{Name: metering.Name, Namespace: metering.Spec.Namespace}, found)
	if err != nil && errors.IsNotFound(err) {
		// Define a new ResourceQuota using nodeCount
		rq, err := r.newResourceQuota(metering)
		if err != nil {
			r.Logger.Error(err, "Failed to new ResourceQuota")
			return nil, err
		}
		r.Logger.Info("Creating a new ResourceQuota", "ResourceQuota.Namespace", rq.Namespace, "ResourceQuota.Name", rq.Name)
		err = r.Create(ctx, rq)
		if err != nil {
			r.Logger.Error(err, "Failed to create new ResourceQuota", "ResourceQuota.Namespace", rq.Namespace, "ResourceQuota.Name", rq.Name)
			return nil, err
		}
		// ResourceQuota created successfully - return and requeue
	} else if err != nil {
		r.Logger.Error(err, "Failed to get ResourceQuota")
		return nil, err
	}
	return found, nil
}

func (r *MeteringReconcile) updateBillingList(ctx context.Context, metering *meteringv1.Metering, infra *any) error {
	// exec r.update will inter reconcile immediately，so should check billing list is Changed

	// check timeInterval is after 1 minute
	if time.Now().Unix()-metering.Status.LatestUpdateTime >= time.Minute.Milliseconds()/1000 {
		amount, err := QueryPrice(infra)
		if err != nil {
			return err
		}

		metering.Status.BillingListM = append(metering.Status.BillingListM, NewBillingList(meteringv1.MINUTE, amount))
		if len(metering.Status.BillingListM) >= 60 {
			var totalAmountH int64
			for i := 0; i < 60; i++ {
				totalAmountH += metering.Status.BillingListM[i].Amount
			}
			metering.Status.BillingListM = metering.Status.BillingListM[60:]
			metering.Status.BillingListH = append(metering.Status.BillingListH, NewBillingList(meteringv1.HOUR, totalAmountH))
		}

		if len(metering.Status.BillingListH) >= 24 {
			var totalAmountD int64
			for i := 0; i < 24; i++ {
				totalAmountD += metering.Status.BillingListH[i].Amount
			}
			metering.Status.BillingListH = metering.Status.BillingListM[24:]
			metering.Status.BillingListD = append(metering.Status.BillingListD, NewBillingList(meteringv1.DAY, totalAmountD))
		}
		metering.Status.LatestUpdateTime = time.Now().Unix()
		metering.Status.TotalAmount += amount
		err = r.Status().Update(ctx, metering)
		if err != nil {
			return err
		}

		account := &userv1.Account{}
		account.Name = metering.Spec.Owner
		account.Namespace = SealosSystemNamespace
		err = r.Get(ctx, client.ObjectKey{Namespace: SealosSystemNamespace, Name: account.Name}, account)
		if err != nil {
			r.Logger.Error(err, "get account err", "account", account)
			return err
		}
		//deduct balance
		account.Status.Balance -= amount

		err = r.Status().Update(ctx, account)
		if err != nil {
			return err
		}
		r.Logger.Info("扣款成功：", "用户", account.Name, "余额", account.Status.Balance)
		if account.Status.Balance < 0 {
			//TODO 报没钱的error
		}

	}

	return nil
}

func QueryPrice(infra *any) (int64, error) {
	return 1, nil
}

func NewBillingList(TimeInterval meteringv1.TimeIntervalType, amount int64) meteringv1.BillingList {
	return meteringv1.BillingList{
		TimeStamp:    time.Now().Unix(),
		TimeInterval: TimeInterval,
		Settled:      false,
		Amount:       amount,
	}
}

func (r *MeteringReconcile) checkHardMap(now, spec corev1.ResourceList) bool {
	if len(now) != len(spec) {
		return false
	}
	for k, v := range spec {
		if now[k] != v {
			return false
		}
	}
	return true
}

// resourcequotaforManagedResourceQuota returns a Resource Quota object
func (r *MeteringReconcile) newResourceQuota(m *meteringv1.Metering) (*corev1.ResourceQuota, error) {

	rq := &corev1.ResourceQuota{
		ObjectMeta: metav1.ObjectMeta{
			Name:      m.Name,
			Namespace: m.Spec.Namespace,
		},
		Spec: corev1.ResourceQuotaSpec{
			Hard: m.Spec.Resources,
		},
	}
	//// Set resourcequota instance as the owner and controller
	//error cross-namespace owner references are disallowed
	//err := ctrl.SetControllerReference(m, rq, r.Scheme)
	//if err != nil {
	//	return nil, err
	//}
	return rq, nil
=======

// TODO 使用Resource Quota进行资源配额
// TODO 计算每个namespace的资源使用量
// TODO 打印出来使用的资源量

func (r *MeteringReconciler) Reconcile(ctx context.Context, req ctrl.Request) (ctrl.Result, error) {
	logger := log.FromContext(ctx)
	var quota meteringv1.Metering
	err := r.Get(ctx, req.NamespacedName, &quota)
	if err != nil {
		logger.Error(err, "Failed to get Metering ResourceQuota")
		return ctrl.Result{}, client.IgnoreNotFound(err)
	}
	logger.Info("Reconciling", "quota", quota)

	if quota.DeletionTimestamp.IsZero() {
		if controllerutil.AddFinalizer(&quota, FinalizerName) {
			if err := r.Update(ctx, &quota); err != nil {
				return ctrl.Result{}, err
			}
		}
	} else {
		if controllerutil.RemoveFinalizer(&quota, FinalizerName) {
			if err := r.Update(ctx, &quota); err != nil {
				return ctrl.Result{}, err
			}
		}
		return ctrl.Result{}, nil
	}
	//var namespaces corev1.NamespaceList
	//err = r.List(ctx, &namespaces, &client.ListOptions{})
	//logger.Info("Reconciling", "namespaces", namespaces)
	//if err != nil {
	//	return ctrl.Result{}, err
	//}
	//for _, ns := range namespaces.Items {
	//	err := r.reconcileResourceQuota(ctx, &quota, &ns)
	//	if err != nil {
	//		return ctrl.Result{}, err
	//	}
	//	logger.Info("Reconciled", "namespace", ns.GetName())
	//}

	// Check if the ResourceQuota already exists, if not create a new one
	nodeList := &corev1.NodeList{}
	err = r.List(ctx, nodeList)

	if err != nil {
		logger.Error(err, "Failed to list Nodes")
		return ctrl.Result{}, err
	}

	nodeCount := len(nodeList.Items)
	found := &corev1.ResourceQuota{}
	err = r.Get(ctx, types.NamespacedName{Name: quota.Name, Namespace: quota.Namespace}, found)

	if err != nil && errors.IsNotFound(err) {
		// Define a new ResourceQuota using nodeCount
		rq := r.resourcequotaforManagedResourceQuota(&quota, nodeCount)
		logger.Info("Creating a new ResourceQuota", "ResourceQuota.Namespace", rq.Namespace, "ResourceQuota.Name", rq.Name)
		err = r.Create(ctx, rq)
		if err != nil {
			logger.Error(err, "Failed to create new ResourceQuota", "ResourceQuota.Namespace", rq.Namespace, "ResourceQuota.Name", rq.Name)
			return ctrl.Result{}, err
		}
		// ResourceQuota created successfully - return and requeue
		return ctrl.Result{Requeue: true}, nil
	} else if err != nil {
		logger.Error(err, "Failed to get ResourceQuota")
		return ctrl.Result{}, err
	}

	// Ensure the deployment size is the same as the spec
	hard := renderHardLimits(quota.Spec.ResourceQuota, nodeCount)
	if !reflect.DeepEqual(found.Spec.Hard, hard) {
		logger.Info("Updating ResourceQuota")
		found.Spec.Hard = hard
		err = r.Update(ctx, found)
		if err != nil {
			logger.Error(err, "Failed to update ResourceQuota", "ResourceQuota.Namespace", found.Namespace, "ResourceQuota.Name", found.Name)
			return ctrl.Result{}, err
		}
		// Spec updated - return and requeue
		return ctrl.Result{Requeue: true}, nil
	}
	return ctrl.Result{}, nil
>>>>>>> 8407571a
}

// resourcequotaforManagedResourceQuota returns a Resource Quota object
func (r *MeteringReconciler) resourcequotaforManagedResourceQuota(m *meteringv1.Metering, nodes int) *corev1.ResourceQuota {
	ls := labelsForResourceQuota(m.Name)
	hard := renderHardLimits(m.Spec.ResourceQuota, nodes)

	rq := &corev1.ResourceQuota{
		ObjectMeta: metav1.ObjectMeta{
			Name:      m.Name,
			Namespace: m.Namespace,
			Labels:    ls,
		},
		Spec: corev1.ResourceQuotaSpec{
			Hard: hard,
		},
	}
	// Set resourcequota instance as the owner and controller
	ctrl.SetControllerReference(m, rq, r.Scheme)
	return rq
}

// labelsForResourceQuota returns the labels for selecting the resources
// belonging to the given k8s-resourcequota-autoscaler CR name.
func labelsForResourceQuota(name string) map[string]string {
	return map[string]string{"app.kubernetes.io/managed-by": "k8s-resourcequota-autoscaler", "app.kubernetes.io/name": name}
}

func renderHardLimits(hard meteringv1.ResourceQuota, nodes int) map[corev1.ResourceName]resource.Quantity {
	m := map[corev1.ResourceName]resource.Quantity{}

	for key, element := range hard.Resources {
		var tpl bytes.Buffer
		t := template.Must(template.New("hard").Funcs(sprig.FuncMap()).Parse(element))
		data := struct {
			Nodes int
		}{
			Nodes: nodes,
		}
		if err := t.Execute(&tpl, data); err != nil {
			return nil
		}

		m[key], _ = resource.ParseQuantity(tpl.String())
	}
	return m
}

//func (r *MeteringReconciler) reconcileResourceQuota(ctx context.Context, tenantQuota *meteringv1.Metering, ns *corev1.Namespace) error {
//	logger := log.FromContext(ctx)
//	var currentQuota corev1.ResourceQuota
//
//	err := r.Get(ctx, client.ObjectKey{Namespace: ns.GetName(), Name: constants.ResourceQuotaNameDefault}, &currentQuota)
//	if client.IgnoreNotFound(err) != nil {
//		return err
//	}
//
//	tenantLabel := currentQuota.Labels[constants.LabelTenant]
//	if tenantLabel != "" && tenantLabel != tenantQuota.Name {
//		return nil
//	}
//
//	hard := make(corev1.ResourceList)
//	fieldset := &fieldpath.Set{}
//	for _, managedField := range currentQuota.GetManagedFields() {
//		if managedField.Manager == constants.ControllerName {
//			continue
//		}
//		fs := &fieldpath.Set{}
//		err = fs.FromJSON(bytes.NewReader(managedField.FieldsV1.Raw))
//		if err != nil {
//			return err
//		}
//		fieldset = fieldset.Union(fs)
//	}
//
//	for resourceName := range tenantQuota.Spec.Hard {
//		if !fieldset.Has(fieldpath.MakePathOrDie("spec", "hard", string(resourceName))) {
//			hard[resourceName] = resource.MustParse("0")
//		}
//	}
//
//	quota := applycorev1.ResourceQuota(constants.ResourceQuotaNameDefault, ns.GetName()).
//		WithLabels(map[string]string{
//			constants.LabelCreatedBy: constants.CreatedBy,
//			constants.LabelTenant:    tenantQuota.GetName(),
//		}).
//		WithSpec(applycorev1.ResourceQuotaSpec().WithHard(hard))
//
//	obj, err := runtime.DefaultUnstructuredConverter.ToUnstructured(quota)
//	if err != nil {
//		return err
//	}
//	patch := &unstructured.Unstructured{
//		Object: obj,
//	}
//
//	currentApplyConfig, err := applycorev1.ExtractResourceQuota(&currentQuota, constants.ControllerName)
//	if err != nil {
//		return err
//	}
//
//	if equality.Semantic.DeepEqual(quota, currentApplyConfig) {
//		return nil
//	}
//
//	logger.Info("Reconciling resource quota", "resource quota", quota)
//	err = r.Patch(ctx, patch, client.Apply, &client.PatchOptions{
//		FieldManager: constants.ControllerName,
//	})
//	if err != nil {
//		return err
//	}
//
//	return nil
//
//}

// SetupWithManager sets up the controller with the Manager.
func (r *MeteringReconcile) SetupWithManager(mgr ctrl.Manager) error {
	return ctrl.NewControllerManagedBy(mgr).
		For(&meteringv1.Metering{}).
		Watches(&source.Kind{Type: &corev1.Namespace{}}, &handler.EnqueueRequestForObject{}).
		Complete(r)
}<|MERGE_RESOLUTION|>--- conflicted
+++ resolved
@@ -20,9 +20,8 @@
 package controllers
 
 import (
-	"bytes"
 	"context"
-<<<<<<< HEAD
+
 	"fmt"
 	"github.com/go-logr/logr"
 	userv1 "github.com/labring/sealos/controllers/user/api/v1"
@@ -39,39 +38,16 @@
 	"k8s.io/apimachinery/pkg/runtime"
 	"k8s.io/apimachinery/pkg/types"
 
-=======
-	"github.com/Masterminds/sprig"
-	meteringv1 "github.com/labring/sealos/controllers/metering/api/v1"
-	"html/template"
-	corev1 "k8s.io/api/core/v1"
-	_ "k8s.io/apimachinery/pkg/api/equality"
-	"k8s.io/apimachinery/pkg/api/errors"
-	"k8s.io/apimachinery/pkg/api/resource"
-	metav1 "k8s.io/apimachinery/pkg/apis/meta/v1"
-	_ "k8s.io/apimachinery/pkg/apis/meta/v1/unstructured"
-	"k8s.io/apimachinery/pkg/runtime"
-	"k8s.io/apimachinery/pkg/types"
-	"reflect"
->>>>>>> 8407571a
 	ctrl "sigs.k8s.io/controller-runtime"
 	"sigs.k8s.io/controller-runtime/pkg/client"
-	"sigs.k8s.io/controller-runtime/pkg/controller/controllerutil"
+
 	"sigs.k8s.io/controller-runtime/pkg/log"
-<<<<<<< HEAD
 )
 
 const (
 	FinalizerName          = "metering.sealos.io/finalizer"
 	UserAnnotationOwnerKey = "user.sealos.io/creator"
 	SealosSystemNamespace  = "sealos-system"
-=======
-	_ "sigs.k8s.io/structured-merge-diff/v4/fieldpath"
-)
-
-const (
-	FinalizerName       = "metering.sealos.io/finalizer"
-	KeepaliveAnnotation = "lastUpdateTime"
->>>>>>> 8407571a
 )
 
 // MeteringReconcile reconciles a Metering object
@@ -93,7 +69,6 @@
 //
 // For more details, check Reconcile and its Result here:
 // - https://pkg.go.dev/sigs.k8s.io/controller-runtime@v0.11.2/pkg/reconcile
-<<<<<<< HEAD
 
 func DefaultResourceQuota() corev1.ResourceList {
 	return corev1.ResourceList{
@@ -355,211 +330,8 @@
 	//	return nil, err
 	//}
 	return rq, nil
-=======
-
-// TODO 使用Resource Quota进行资源配额
-// TODO 计算每个namespace的资源使用量
-// TODO 打印出来使用的资源量
-
-func (r *MeteringReconciler) Reconcile(ctx context.Context, req ctrl.Request) (ctrl.Result, error) {
-	logger := log.FromContext(ctx)
-	var quota meteringv1.Metering
-	err := r.Get(ctx, req.NamespacedName, &quota)
-	if err != nil {
-		logger.Error(err, "Failed to get Metering ResourceQuota")
-		return ctrl.Result{}, client.IgnoreNotFound(err)
-	}
-	logger.Info("Reconciling", "quota", quota)
-
-	if quota.DeletionTimestamp.IsZero() {
-		if controllerutil.AddFinalizer(&quota, FinalizerName) {
-			if err := r.Update(ctx, &quota); err != nil {
-				return ctrl.Result{}, err
-			}
-		}
-	} else {
-		if controllerutil.RemoveFinalizer(&quota, FinalizerName) {
-			if err := r.Update(ctx, &quota); err != nil {
-				return ctrl.Result{}, err
-			}
-		}
-		return ctrl.Result{}, nil
-	}
-	//var namespaces corev1.NamespaceList
-	//err = r.List(ctx, &namespaces, &client.ListOptions{})
-	//logger.Info("Reconciling", "namespaces", namespaces)
-	//if err != nil {
-	//	return ctrl.Result{}, err
-	//}
-	//for _, ns := range namespaces.Items {
-	//	err := r.reconcileResourceQuota(ctx, &quota, &ns)
-	//	if err != nil {
-	//		return ctrl.Result{}, err
-	//	}
-	//	logger.Info("Reconciled", "namespace", ns.GetName())
-	//}
-
-	// Check if the ResourceQuota already exists, if not create a new one
-	nodeList := &corev1.NodeList{}
-	err = r.List(ctx, nodeList)
-
-	if err != nil {
-		logger.Error(err, "Failed to list Nodes")
-		return ctrl.Result{}, err
-	}
-
-	nodeCount := len(nodeList.Items)
-	found := &corev1.ResourceQuota{}
-	err = r.Get(ctx, types.NamespacedName{Name: quota.Name, Namespace: quota.Namespace}, found)
-
-	if err != nil && errors.IsNotFound(err) {
-		// Define a new ResourceQuota using nodeCount
-		rq := r.resourcequotaforManagedResourceQuota(&quota, nodeCount)
-		logger.Info("Creating a new ResourceQuota", "ResourceQuota.Namespace", rq.Namespace, "ResourceQuota.Name", rq.Name)
-		err = r.Create(ctx, rq)
-		if err != nil {
-			logger.Error(err, "Failed to create new ResourceQuota", "ResourceQuota.Namespace", rq.Namespace, "ResourceQuota.Name", rq.Name)
-			return ctrl.Result{}, err
-		}
-		// ResourceQuota created successfully - return and requeue
-		return ctrl.Result{Requeue: true}, nil
-	} else if err != nil {
-		logger.Error(err, "Failed to get ResourceQuota")
-		return ctrl.Result{}, err
-	}
-
-	// Ensure the deployment size is the same as the spec
-	hard := renderHardLimits(quota.Spec.ResourceQuota, nodeCount)
-	if !reflect.DeepEqual(found.Spec.Hard, hard) {
-		logger.Info("Updating ResourceQuota")
-		found.Spec.Hard = hard
-		err = r.Update(ctx, found)
-		if err != nil {
-			logger.Error(err, "Failed to update ResourceQuota", "ResourceQuota.Namespace", found.Namespace, "ResourceQuota.Name", found.Name)
-			return ctrl.Result{}, err
-		}
-		// Spec updated - return and requeue
-		return ctrl.Result{Requeue: true}, nil
-	}
-	return ctrl.Result{}, nil
->>>>>>> 8407571a
-}
-
-// resourcequotaforManagedResourceQuota returns a Resource Quota object
-func (r *MeteringReconciler) resourcequotaforManagedResourceQuota(m *meteringv1.Metering, nodes int) *corev1.ResourceQuota {
-	ls := labelsForResourceQuota(m.Name)
-	hard := renderHardLimits(m.Spec.ResourceQuota, nodes)
-
-	rq := &corev1.ResourceQuota{
-		ObjectMeta: metav1.ObjectMeta{
-			Name:      m.Name,
-			Namespace: m.Namespace,
-			Labels:    ls,
-		},
-		Spec: corev1.ResourceQuotaSpec{
-			Hard: hard,
-		},
-	}
-	// Set resourcequota instance as the owner and controller
-	ctrl.SetControllerReference(m, rq, r.Scheme)
-	return rq
-}
-
-// labelsForResourceQuota returns the labels for selecting the resources
-// belonging to the given k8s-resourcequota-autoscaler CR name.
-func labelsForResourceQuota(name string) map[string]string {
-	return map[string]string{"app.kubernetes.io/managed-by": "k8s-resourcequota-autoscaler", "app.kubernetes.io/name": name}
-}
-
-func renderHardLimits(hard meteringv1.ResourceQuota, nodes int) map[corev1.ResourceName]resource.Quantity {
-	m := map[corev1.ResourceName]resource.Quantity{}
-
-	for key, element := range hard.Resources {
-		var tpl bytes.Buffer
-		t := template.Must(template.New("hard").Funcs(sprig.FuncMap()).Parse(element))
-		data := struct {
-			Nodes int
-		}{
-			Nodes: nodes,
-		}
-		if err := t.Execute(&tpl, data); err != nil {
-			return nil
-		}
-
-		m[key], _ = resource.ParseQuantity(tpl.String())
-	}
-	return m
-}
-
-//func (r *MeteringReconciler) reconcileResourceQuota(ctx context.Context, tenantQuota *meteringv1.Metering, ns *corev1.Namespace) error {
-//	logger := log.FromContext(ctx)
-//	var currentQuota corev1.ResourceQuota
-//
-//	err := r.Get(ctx, client.ObjectKey{Namespace: ns.GetName(), Name: constants.ResourceQuotaNameDefault}, &currentQuota)
-//	if client.IgnoreNotFound(err) != nil {
-//		return err
-//	}
-//
-//	tenantLabel := currentQuota.Labels[constants.LabelTenant]
-//	if tenantLabel != "" && tenantLabel != tenantQuota.Name {
-//		return nil
-//	}
-//
-//	hard := make(corev1.ResourceList)
-//	fieldset := &fieldpath.Set{}
-//	for _, managedField := range currentQuota.GetManagedFields() {
-//		if managedField.Manager == constants.ControllerName {
-//			continue
-//		}
-//		fs := &fieldpath.Set{}
-//		err = fs.FromJSON(bytes.NewReader(managedField.FieldsV1.Raw))
-//		if err != nil {
-//			return err
-//		}
-//		fieldset = fieldset.Union(fs)
-//	}
-//
-//	for resourceName := range tenantQuota.Spec.Hard {
-//		if !fieldset.Has(fieldpath.MakePathOrDie("spec", "hard", string(resourceName))) {
-//			hard[resourceName] = resource.MustParse("0")
-//		}
-//	}
-//
-//	quota := applycorev1.ResourceQuota(constants.ResourceQuotaNameDefault, ns.GetName()).
-//		WithLabels(map[string]string{
-//			constants.LabelCreatedBy: constants.CreatedBy,
-//			constants.LabelTenant:    tenantQuota.GetName(),
-//		}).
-//		WithSpec(applycorev1.ResourceQuotaSpec().WithHard(hard))
-//
-//	obj, err := runtime.DefaultUnstructuredConverter.ToUnstructured(quota)
-//	if err != nil {
-//		return err
-//	}
-//	patch := &unstructured.Unstructured{
-//		Object: obj,
-//	}
-//
-//	currentApplyConfig, err := applycorev1.ExtractResourceQuota(&currentQuota, constants.ControllerName)
-//	if err != nil {
-//		return err
-//	}
-//
-//	if equality.Semantic.DeepEqual(quota, currentApplyConfig) {
-//		return nil
-//	}
-//
-//	logger.Info("Reconciling resource quota", "resource quota", quota)
-//	err = r.Patch(ctx, patch, client.Apply, &client.PatchOptions{
-//		FieldManager: constants.ControllerName,
-//	})
-//	if err != nil {
-//		return err
-//	}
-//
-//	return nil
-//
-//}
+
+}
 
 // SetupWithManager sets up the controller with the Manager.
 func (r *MeteringReconcile) SetupWithManager(mgr ctrl.Manager) error {
