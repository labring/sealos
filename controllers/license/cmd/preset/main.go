--- conflicted
+++ resolved
@@ -27,7 +27,6 @@
 const MaxRetryConnectDB = 10
 
 func main() {
-<<<<<<< HEAD
 	// TODO do something
 	err := presetUser(context.Background())
 	if err != nil {
@@ -138,7 +137,5 @@
 		return nil, fmt.Errorf("failed to connect to mongo: %w", err)
 	}
 	return client, nil
-=======
 
->>>>>>> 214e7feb
 }