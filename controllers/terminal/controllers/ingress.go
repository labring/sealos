/*
Copyright 2022 labring.

Licensed under the Apache License, Version 2.0 (the "License");
you may not use this file except in compliance with the License.
You may obtain a copy of the License at

    http://www.apache.org/licenses/LICENSE-2.0

Unless required by applicable law or agreed to in writing, software
distributed under the License is distributed on an "AS IS" BASIS,
WITHOUT WARRANTIES OR CONDITIONS OF ANY KIND, either express or implied.
See the License for the specific language governing permissions and
limitations under the License.
*/

package controllers

import (
	"fmt"
	"time"

	apisix "github.com/apache/apisix-ingress-controller/pkg/kube/apisix/apis/config/v2beta3"
	networkingv1 "k8s.io/api/networking/v1"
	metav1 "k8s.io/apimachinery/pkg/apis/meta/v1"
	"k8s.io/apimachinery/pkg/util/intstr"

	terminalv1 "github.com/labring/sealos/controllers/terminal/api/v1"
)

const (
	AuthType = "basicAuth"
)

<<<<<<< HEAD
func (r *TerminalReconciler) createNginxIngress(terminal *terminalv1.Terminal, host string, snippet string) *networkingv1.Ingress {
=======
func (r *TerminalReconciler) createNginxIngress(terminal *terminalv1.Terminal, host string) *networkingv1.Ingress {
	cors := fmt.Sprintf("https://%s,https://*.%s", r.terminalDomain, r.terminalDomain)

>>>>>>> 4d33254a
	objectMeta := metav1.ObjectMeta{
		Name:      terminal.Name,
		Namespace: terminal.Namespace,
		Annotations: map[string]string{
<<<<<<< HEAD
			"kubernetes.io/ingress.class":                       "nginx",
			"nginx.ingress.kubernetes.io/rewrite-target":        "/",
			"nginx.ingress.kubernetes.io/proxy-send-timeout":    "86400",
			"nginx.ingress.kubernetes.io/proxy-read-timeout":    "86400",
			"nginx.ingress.kubernetes.io/configuration-snippet": snippet,
=======
			"kubernetes.io/ingress.class":                        "nginx",
			"nginx.ingress.kubernetes.io/rewrite-target":         "/",
			"nginx.ingress.kubernetes.io/proxy-send-timeout":     "86400",
			"nginx.ingress.kubernetes.io/proxy-read-timeout":     "86400",
			"nginx.ingress.kubernetes.io/enable-cors":            "true",
			"nginx.ingress.kubernetes.io/cors-allow-origin":      cors,
			"nginx.ingress.kubernetes.io/cors-allow-methods":     "PUT, GET, POST, PATCH, OPTIONS",
			"nginx.ingress.kubernetes.io/cors-allow-credentials": "false",
>>>>>>> 4d33254a
		},
	}

	pathType := networkingv1.PathTypePrefix
	paths := []networkingv1.HTTPIngressPath{{
		PathType: &pathType,
		Path:     "/",
		Backend: networkingv1.IngressBackend{
			Service: &networkingv1.IngressServiceBackend{
				Name: terminal.Name,
				Port: networkingv1.ServiceBackendPort{
					Number: 8080,
				},
			},
		},
	}}
	rule := networkingv1.IngressRule{
		Host: host,
		IngressRuleValue: networkingv1.IngressRuleValue{
			HTTP: &networkingv1.HTTPIngressRuleValue{
				Paths: paths,
			},
		},
	}

	tls := networkingv1.IngressTLS{
		Hosts:      []string{host},
		SecretName: r.secretName,
	}

	ingress := &networkingv1.Ingress{
		ObjectMeta: objectMeta,
		Spec: networkingv1.IngressSpec{
			Rules: []networkingv1.IngressRule{rule},
			TLS:   []networkingv1.IngressTLS{tls},
		},
	}
	return ingress
}

// TODO: attempt use websocket https://apisix.apache.org/zh/docs/ingress-controller/concepts/apisix_route/#websocket-proxy
func (r *TerminalReconciler) createApisixRoute(terminal *terminalv1.Terminal, host string) *apisix.ApisixRoute {
	// config proxy_read_timeout and proxy_send_timeout
	upstreamTimeout := &apisix.UpstreamTimeout{
		Read: metav1.Duration{
			Duration: time.Hour,
		},
		Send: metav1.Duration{
			Duration: time.Hour,
		},
	}

	// ApisixRoute
	apisixRoute := &apisix.ApisixRoute{
		ObjectMeta: metav1.ObjectMeta{
			Name:      terminal.Name,
			Namespace: terminal.Namespace,
		},
		Spec: apisix.ApisixRouteSpec{
			HTTP: []apisix.ApisixRouteHTTP{
				{
					Name: terminal.Name,
					Match: apisix.ApisixRouteHTTPMatch{
						Hosts: []string{host},
						Paths: []string{"/*"},
					},
					Backends: []apisix.ApisixRouteHTTPBackend{
						{
							ServiceName: terminal.Name,
							ServicePort: intstr.FromInt(8080),
						},
					},
					Timeout: upstreamTimeout,
					Authentication: apisix.ApisixRouteAuthentication{
						Enable: false,
						Type:   AuthType,
					},
				},
			},
		},
	}
	return apisixRoute
}

func (r *TerminalReconciler) createApisixTLS(terminal *terminalv1.Terminal, host string) *apisix.ApisixTls {
	apisixTLS := &apisix.ApisixTls{
		ObjectMeta: metav1.ObjectMeta{
			Name:      terminal.Name,
			Namespace: terminal.Namespace,
		},
		Spec: &apisix.ApisixTlsSpec{
			Hosts: []apisix.HostType{
				apisix.HostType(host),
			},
			Secret: apisix.ApisixSecret{
				Name:      r.secretName,
				Namespace: r.secretNamespace,
			},
		},
	}

	return apisixTLS
}<|MERGE_RESOLUTION|>--- conflicted
+++ resolved
@@ -32,24 +32,13 @@
 	AuthType = "basicAuth"
 )
 
-<<<<<<< HEAD
-func (r *TerminalReconciler) createNginxIngress(terminal *terminalv1.Terminal, host string, snippet string) *networkingv1.Ingress {
-=======
 func (r *TerminalReconciler) createNginxIngress(terminal *terminalv1.Terminal, host string) *networkingv1.Ingress {
 	cors := fmt.Sprintf("https://%s,https://*.%s", r.terminalDomain, r.terminalDomain)
 
->>>>>>> 4d33254a
 	objectMeta := metav1.ObjectMeta{
 		Name:      terminal.Name,
 		Namespace: terminal.Namespace,
 		Annotations: map[string]string{
-<<<<<<< HEAD
-			"kubernetes.io/ingress.class":                       "nginx",
-			"nginx.ingress.kubernetes.io/rewrite-target":        "/",
-			"nginx.ingress.kubernetes.io/proxy-send-timeout":    "86400",
-			"nginx.ingress.kubernetes.io/proxy-read-timeout":    "86400",
-			"nginx.ingress.kubernetes.io/configuration-snippet": snippet,
-=======
 			"kubernetes.io/ingress.class":                        "nginx",
 			"nginx.ingress.kubernetes.io/rewrite-target":         "/",
 			"nginx.ingress.kubernetes.io/proxy-send-timeout":     "86400",
@@ -58,7 +47,6 @@
 			"nginx.ingress.kubernetes.io/cors-allow-origin":      cors,
 			"nginx.ingress.kubernetes.io/cors-allow-methods":     "PUT, GET, POST, PATCH, OPTIONS",
 			"nginx.ingress.kubernetes.io/cors-allow-credentials": "false",
->>>>>>> 4d33254a
 		},
 	}
 
