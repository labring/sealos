--- conflicted
+++ resolved
@@ -482,7 +482,6 @@
 spec:
     userID: 51d368d3-06c7-42c5-97b1-c1f0d0c8636e
     amount: 1
-<<<<<<< HEAD
 ```
 
 payment need some env,add secret is a good choice,inject into the env of the Pod.
@@ -509,6 +508,4 @@
 - secretRef:
   name: payment-secret
 imagePullPolicy: IfNotPresent
-=======
->>>>>>> 46b4e866
-```+```
