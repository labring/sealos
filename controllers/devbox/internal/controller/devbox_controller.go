--- conflicted
+++ resolved
@@ -65,14 +65,8 @@
 
 	PodMatchers []matcher.PodMatcher
 
-<<<<<<< HEAD
 	DebugMode              bool
 	MergeBaseImageTopLayer bool
-=======
-	DebugMode                 bool
-	StartupConfigMapName      string
-	StartupConfigMapNamespace string
->>>>>>> 0e82a333
 
 	client.Client
 	Scheme              *runtime.Scheme
@@ -230,7 +224,6 @@
 	logger.Info("sync secret success")
 	r.Recorder.Eventf(devbox, corev1.EventTypeNormal, "Sync secret success", "Sync secret success")
 
-<<<<<<< HEAD
 	if err := r.syncNetwork(ctx, devbox, recLabels); err != nil {
 		logger.Error(err, "sync network failed")
 		r.Recorder.Eventf(devbox, corev1.EventTypeWarning, "Sync network failed", "%v", err)
@@ -243,33 +236,6 @@
 	if err := r.syncDevboxPhase(ctx, devbox, recLabels); err != nil {
 		logger.Error(err, "sync devbox phase failed")
 		return ctrl.Result{}, err
-=======
-	if r.StartupConfigMapName != "" {
-		// create or update startup configmap
-		logger.Info("syncing startup configmap")
-		if err := r.syncStartupConfigMap(ctx, devbox, recLabels); err != nil {
-			logger.Error(err, "sync startup configmap failed")
-			r.Recorder.Eventf(devbox, corev1.EventTypeWarning, "Sync startup configmap failed", "%v", err)
-			return ctrl.Result{}, err
-		}
-		logger.Info("sync startup configmap success")
-		r.Recorder.Eventf(devbox, corev1.EventTypeNormal, "Sync startup configmap success", "Sync startup configmap success")
-	}
-
-	// create service if network type is NodePort
-	if devbox.Spec.NetworkSpec.Type == devboxv1alpha1.NetworkTypeNodePort {
-		logger.Info("syncing service")
-		if err := r.Get(ctx, req.NamespacedName, devbox); err != nil {
-			return ctrl.Result{}, err
-		}
-		if err := r.syncService(ctx, devbox, recLabels); err != nil {
-			logger.Error(err, "sync service failed")
-			r.Recorder.Eventf(devbox, corev1.EventTypeWarning, "Sync service failed", "%v", err)
-			return ctrl.Result{}, err
-		}
-		logger.Info("sync service success")
-		r.Recorder.Eventf(devbox, corev1.EventTypeNormal, "Sync service success", "Sync service success")
->>>>>>> 0e82a333
 	}
 
 	// create or update pod
@@ -297,65 +263,7 @@
 	return ctrl.Result{}, nil
 }
 
-<<<<<<< HEAD
 func (r *DevboxReconciler) syncSecret(ctx context.Context, devbox *devboxv1alpha2.Devbox, recLabels map[string]string) error {
-=======
-func (r *DevboxReconciler) syncStartupConfigMap(ctx context.Context, devbox *devboxv1alpha1.Devbox, recLabels map[string]string) error {
-	objectMeta := metav1.ObjectMeta{
-		Name:      devbox.Name,
-		Namespace: devbox.Namespace,
-		Labels:    recLabels,
-	}
-	devboxConfigmap := &corev1.ConfigMap{
-		ObjectMeta: objectMeta,
-	}
-
-	startupConfigMap := &corev1.ConfigMap{}
-	err := r.Get(ctx, client.ObjectKey{Namespace: r.StartupConfigMapNamespace, Name: r.StartupConfigMapName}, startupConfigMap)
-	if err != nil {
-		return fmt.Errorf("failed to get startup configmap: %w", err)
-	}
-	if startupConfigMap.Data == nil || startupConfigMap.Data["startup.sh"] == "" {
-		return fmt.Errorf("startup configmap %s/%s is missing the 'startup.sh' key or it is empty", r.StartupConfigMapNamespace, r.StartupConfigMapName)
-	}
-	err = r.Get(ctx, client.ObjectKey{Namespace: devbox.Namespace, Name: devbox.Name}, devboxConfigmap)
-	if err == nil {
-		// configmap already exists, no need to create
-		if devboxConfigmap.Data == nil {
-			devboxConfigmap.Data = make(map[string]string)
-		}
-		if _, ok := devboxConfigmap.Data["startup.sh"]; !ok || devboxConfigmap.Data["startup.sh"] != startupConfigMap.Data["startup.sh"] {
-			devboxConfigmap.Data["startup.sh"] = startupConfigMap.Data["startup.sh"]
-			if err := r.Update(ctx, devboxConfigmap); err != nil {
-				return fmt.Errorf("failed to update configmap: %w", err)
-			}
-		}
-
-		return nil
-	}
-	if client.IgnoreNotFound(err) != nil {
-		return fmt.Errorf("failed to get configmap: %w", err)
-	}
-
-	configmap := &corev1.ConfigMap{
-		ObjectMeta: objectMeta,
-		Data: map[string]string{
-			"startup.sh": startupConfigMap.Data["startup.sh"],
-		},
-	}
-
-	if err := controllerutil.SetControllerReference(devbox, configmap, r.Scheme); err != nil {
-		return fmt.Errorf("failed to set controller reference: %w", err)
-	}
-
-	if err := r.Create(ctx, configmap); err != nil {
-		return fmt.Errorf("failed to create configmap: %w", err)
-	}
-	return nil
-}
-
-func (r *DevboxReconciler) syncSecret(ctx context.Context, devbox *devboxv1alpha1.Devbox, recLabels map[string]string) error {
->>>>>>> 0e82a333
 	objectMeta := metav1.ObjectMeta{
 		Name:      devbox.Name,
 		Namespace: devbox.Namespace,
@@ -1063,23 +971,11 @@
 	})
 	volumes := devbox.Spec.Config.Volumes
 	volumes = append(volumes, helper.GenerateSSHVolume(devbox))
-<<<<<<< HEAD
 	volumes = append(volumes, helper.GenerateEnvProfileVolume(devbox))
 
 	volumeMounts := devbox.Spec.Config.VolumeMounts
 	volumeMounts = append(volumeMounts, helper.GenerateSSHVolumeMounts()...)
 	volumeMounts = append(volumeMounts, helper.GenerateEnvProfileVolumeMount()...)
-=======
-	if r.StartupConfigMapName != "" {
-		volumes = append(volumes, helper.GenerateStartupVolume(devbox))
-	}
-
-	volumeMounts := devbox.Spec.Config.VolumeMounts
-	volumeMounts = append(volumeMounts, helper.GenerateSSHVolumeMounts()...)
-	if r.StartupConfigMapName != "" {
-		volumeMounts = append(volumeMounts, helper.GenerateStartupVolumeMounts()...)
-	}
->>>>>>> 0e82a333
 
 	containers := []corev1.Container{
 		{
