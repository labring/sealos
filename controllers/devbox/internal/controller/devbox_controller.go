/*
Copyright 2024.

Licensed under the Apache License, Version 2.0 (the "License");
you may not use this file except in compliance with the License.
You may obtain a copy of the License at

    http://www.apache.org/licenses/LICENSE-2.0

Unless required by applicable law or agreed to in writing, software
distributed under the License is distributed on an "AS IS" BASIS,
WITHOUT WARRANTIES OR CONDITIONS OF ANY KIND, either express or implied.
See the License for the specific language governing permissions and
limitations under the License.
*/

package controller

import (
	"context"
	cryptorand "crypto/rand"
	"crypto/rsa"
	"crypto/x509"
	"encoding/pem"
	"fmt"
	"golang.org/x/crypto/ssh"
	"time"

	"k8s.io/apimachinery/pkg/util/rand"

	devboxv1alpha1 "github.com/labring/sealos/controllers/devbox/api/v1alpha1"
	"github.com/labring/sealos/controllers/devbox/label"

	corev1 "k8s.io/api/core/v1"
	"k8s.io/apimachinery/pkg/api/resource"
	metav1 "k8s.io/apimachinery/pkg/apis/meta/v1"
	"k8s.io/apimachinery/pkg/runtime"
	"k8s.io/apimachinery/pkg/util/intstr"
	"k8s.io/client-go/tools/record"
	"k8s.io/utils/ptr"
	ctrl "sigs.k8s.io/controller-runtime"
	"sigs.k8s.io/controller-runtime/pkg/client"
	"sigs.k8s.io/controller-runtime/pkg/controller/controllerutil"
	"sigs.k8s.io/controller-runtime/pkg/log"
)

const (
	rate          = 10
	FinalizerName = "devbox.sealos.io/finalizer"
	Devbox        = "devbox"
	DevBoxPartOf  = "devbox"
)

// DevboxReconciler reconciles a Devbox object
type DevboxReconciler struct {
	CommitImageRegistry string

	client.Client
	Scheme   *runtime.Scheme
	Recorder record.EventRecorder
}

// +kubebuilder:rbac:groups=devbox.sealos.io,resources=devboxes,verbs=get;list;watch;create;update;patch;delete
// +kubebuilder:rbac:groups=devbox.sealos.io,resources=devboxes/status,verbs=get;update;patch
// +kubebuilder:rbac:groups=devbox.sealos.io,resources=devboxes/finalizers,verbs=update

func (r *DevboxReconciler) Reconcile(ctx context.Context, req ctrl.Request) (ctrl.Result, error) {
	logger := log.FromContext(ctx, "devbox", req.NamespacedName)
	devbox := &devboxv1alpha1.Devbox{}
	if err := r.Get(ctx, req.NamespacedName, devbox); err != nil {
		return ctrl.Result{}, client.IgnoreNotFound(err)
	}
	if devbox.ObjectMeta.DeletionTimestamp.IsZero() {
		if controllerutil.AddFinalizer(devbox, FinalizerName) {
			if err := r.Update(ctx, devbox); err != nil {
				return ctrl.Result{}, err
			}
		}
	} else {
		if devbox.Spec.State == devboxv1alpha1.DevboxStateRunning {
			devbox.Spec.State = devboxv1alpha1.DevboxStateStopped
			return ctrl.Result{}, r.Update(ctx, devbox)
		}
		if controllerutil.RemoveFinalizer(devbox, FinalizerName) {
			if err := r.Update(ctx, devbox); err != nil {
				return ctrl.Result{}, err
			}
		}
	}

	devbox.Status.Network.Type = devbox.Spec.NetworkSpec.Type
	_ = r.Status().Update(ctx, devbox)

	recLabels := label.RecommendedLabels(&label.Recommended{
		Name:      devbox.Name,
		ManagedBy: label.DefaultManagedBy,
		PartOf:    DevBoxPartOf,
	})

	// create or update secret
	if err := r.syncSecret(ctx, devbox, recLabels); err != nil {
		logger.Error(err, "create or update secret failed")
		r.Recorder.Eventf(devbox, corev1.EventTypeWarning, "Create secret failed", "%v", err)
		return ctrl.Result{}, err
	}

	if err := r.syncPod(ctx, devbox, recLabels); err != nil {
		logger.Error(err, "sync pod failed")
		r.Recorder.Eventf(devbox, corev1.EventTypeWarning, "Sync pod failed", "%v", err)
		return ctrl.Result{}, err
	}

	// create service if network type is NodePort
	if devbox.Spec.NetworkSpec.Type == devboxv1alpha1.NetworkTypeNodePort {
		if err := r.syncService(ctx, devbox, recLabels); err != nil {
			logger.Error(err, "Create service failed")
			r.Recorder.Eventf(devbox, corev1.EventTypeWarning, "Create service failed", "%v", err)
			return ctrl.Result{RequeueAfter: time.Second * 3}, err
		}
	}
	r.Recorder.Eventf(devbox, corev1.EventTypeNormal, "Created", "create devbox success: %v", devbox.ObjectMeta.Name)
	return ctrl.Result{Requeue: false}, nil
}

func (r *DevboxReconciler) syncSecret(ctx context.Context, devbox *devboxv1alpha1.Devbox, recLabels map[string]string) error {
	logger := log.FromContext(ctx, "devbox", devbox.Name, "namespace", devbox.Namespace)
	objectMeta := metav1.ObjectMeta{
		Name:      devbox.Name,
		Namespace: devbox.Namespace,
		Labels:    recLabels,
	}
	devboxSecret := &corev1.Secret{
		ObjectMeta: objectMeta,
	}

	// generate public and private key
	publicKey, privateKey, err := generatePublicAndPrivateKey(2048)
	if err != nil {
		logger.Error(err, "generate public and private key failed")
		return err
	}

	err = r.Get(ctx, client.ObjectKey{Namespace: devbox.Namespace, Name: devbox.Name}, devboxSecret)
	if err != nil && client.IgnoreNotFound(err) != nil {
		logger.Error(err, "get devbox secret failed")
		return err
	}

	// if secret not found, create a new one
	if err != nil && client.IgnoreNotFound(err) == nil {
		// set password to context, if error then no need to update secret
		secret := &corev1.Secret{
			ObjectMeta: objectMeta,
			Data: map[string][]byte{
				"SEALOS_DEVBOX_PASSWORD":    []byte(rand.String(12)),
				"SEALOS_DEVBOX_PUBLIC_KEY":  publicKey,
				"SEALOS_DEVBOX_PRIVATE_KEY": privateKey,
			},
		}
		if err := controllerutil.SetControllerReference(devbox, secret, r.Scheme); err != nil {
			return err
		}
		if err := r.Create(ctx, secret); err != nil {
			logger.Error(err, "create devbox secret failed")
			return err
		}
		return nil
	}
	return nil
}

func (r *DevboxReconciler) syncPod(ctx context.Context, devbox *devboxv1alpha1.Devbox, recLabels map[string]string) error {
	logger := log.FromContext(ctx, "devbox", devbox.Name, "namespace", devbox.Namespace)

	var podList corev1.PodList
	if err := r.List(ctx, &podList, client.InNamespace(devbox.Namespace), client.MatchingLabels(recLabels)); err != nil {
		logger.Error(err, "list devbox pod failed")
		return err
	}
	// only one pod is allowed, if more than one pod found, return error
	if len(podList.Items) > 1 {
		logger.Error(fmt.Errorf("more than one pod found"), "more than one pod found")
		return fmt.Errorf("more than one pod found")
	}

	switch devbox.Spec.State {
	case devboxv1alpha1.DevboxStateRunning:
		// check pod status, if no pod found, create a new one, with finalizer and controller reference
		if len(podList.Items) == 0 {
			nextCommitHistory := r.generateNextCommitHistory(devbox)
			expectPod, err := r.generateDevboxPod(ctx, devbox, nextCommitHistory)
			if err != nil {
				logger.Error(err, "generate pod failed")
				return err
			}
			if err := r.Create(ctx, expectPod); err != nil {
				logger.Error(err, "create pod failed")
				return err
			}
			// add next commit history to status
			devbox.Status.CommitHistory = append(devbox.Status.CommitHistory, nextCommitHistory)
			return r.Status().Update(ctx, devbox)
		}
		// else if pod found, check pod status
		// if pod is pending
		//    check if pod is being deleting, if true, we need update commit history status to failed by pod name
		// if pod is running
		//    assume the commit status is success, update commit history status to success by pod name
		// if pod is succeeded
		//    remove finalizer and delete pod, next reconcile will create a new pod, and update commit history status to success
		if len(podList.Items) == 1 {
			// if pod is being deleting, we need remove finalizer and delete pod.
			removeFlag := false
			if !podList.Items[0].DeletionTimestamp.IsZero() {
				removeFlag = true
				if controllerutil.RemoveFinalizer(&podList.Items[0], FinalizerName) {
					_ = r.Update(ctx, &podList.Items[0])
				}
				_ = r.Delete(ctx, &podList.Items[0])
			}

			// check pod status and update commit history status
			switch podList.Items[0].Status.Phase {
			case corev1.PodPending:
				// if pod is pending and removeFlag is true, update commit history status to failed by pod name
				if removeFlag {
					return r.updateDevboxCommitHistory(ctx, devbox, &podList.Items[0])
				}
			case corev1.PodRunning:
				// we do not recreate pod if it is running, even if pod does not have expected values
				// update commit history status to success by pod name
				return r.updateDevboxCommitHistory(ctx, devbox, &podList.Items[0])
			case corev1.PodSucceeded:
				if controllerutil.RemoveFinalizer(&podList.Items[0], FinalizerName) {
					if err := r.Update(ctx, &podList.Items[0]); err != nil {
						logger.Error(err, "remove finalizer failed")
						return err
					}
				}
				_ = r.Delete(ctx, &podList.Items[0])
				// update commit history status to success by pod name
				return r.updateDevboxCommitHistory(ctx, devbox, &podList.Items[0])
			case corev1.PodFailed:
				// we can't find the reason of failure, we assume the commit status is failed
				// todo maybe use pod condition to get the reason of failure and update commit history status to failed by pod name
				return r.updateDevboxCommitHistory(ctx, devbox, &podList.Items[0])
			}
		}

	case devboxv1alpha1.DevboxStateStopped:
		// check pod status, if no pod found, do nothing
		if len(podList.Items) == 0 {
			return nil
		}
		// if pod found, remove finalizer and delete pod
		if len(podList.Items) == 1 {
			// remove finalizer and delete pod
			if controllerutil.RemoveFinalizer(&podList.Items[0], FinalizerName) {
				if err := r.Update(ctx, &podList.Items[0]); err != nil {
					logger.Error(err, "remove finalizer failed")
					return err
				}
			}
			_ = r.Delete(ctx, &podList.Items[0])
			return r.updateDevboxCommitHistory(ctx, devbox, &podList.Items[0])
		}
	}
	return nil
}

func commitSuccess(podStatus corev1.PodPhase) bool {
	switch podStatus {
	case corev1.PodSucceeded, corev1.PodRunning:
		return true
	case corev1.PodPending, corev1.PodFailed:
		return false
	}
	return false
}

func (r *DevboxReconciler) updateDevboxCommitHistory(ctx context.Context, devbox *devboxv1alpha1.Devbox, pod *corev1.Pod) error {
	for i := len(devbox.Status.CommitHistory) - 1; i >= 0; i-- {
		if devbox.Status.CommitHistory[i].Pod == pod.Name {
			// based on pod status, update commit history status
			if commitSuccess(pod.Status.Phase) {
				devbox.Status.CommitHistory[i].Status = devboxv1alpha1.CommitStatusSuccess
			} else {
				devbox.Status.CommitHistory[i].Status = devboxv1alpha1.CommitStatusFailed
			}
			return r.Status().Update(ctx, devbox)
		}
	}
	return nil
}

func (r *DevboxReconciler) generateDevboxPod(ctx context.Context, devbox *devboxv1alpha1.Devbox, nextCommitHistory *devboxv1alpha1.CommitHistory) (*corev1.Pod, error) {
	objectMeta := metav1.ObjectMeta{
		Name:      nextCommitHistory.Pod,
		Namespace: devbox.Namespace,
		Labels:    r.getRecLabels(devbox),
	}

	ports := []corev1.ContainerPort{
		{
			Name:          "ssh",
			Protocol:      corev1.ProtocolTCP,
			ContainerPort: 22,
		},
	}
	ports = append(ports, devbox.Spec.NetworkSpec.ExtraPorts...)
	envs := []corev1.EnvVar{
		{
			Name:  "SEALOS_COMMIT_ON_STOP",
			Value: "true",
		},
		{
			Name:  "SEALOS_COMMIT_IMAGE_NAME",
			Value: nextCommitHistory.Image,
		},
		{
			Name:  "SEALOS_COMMIT_IMAGE_SQUASH",
			Value: fmt.Sprintf("%v", devbox.Spec.Squash),
		},
		{
			Name: "SEALOS_DEVBOX_PASSWORD",
			ValueFrom: &corev1.EnvVarSource{
				SecretKeyRef: &corev1.SecretKeySelector{
					Key: "SEALOS_DEVBOX_PASSWORD",
					LocalObjectReference: corev1.LocalObjectReference{
						Name: devbox.Name,
					},
				},
			},
		},
		{
			Name: "SEALOS_DEVBOX_POD_UID",
			ValueFrom: &corev1.EnvVarSource{
				FieldRef: &corev1.ObjectFieldSelector{
					FieldPath: "metadata.uid",
				},
			},
		},
	}

	//get image name
	imageName, err := r.getLastSuccessCommitImageName(ctx, devbox)
	if err != nil {
		return nil, err
	}

	containers := []corev1.Container{
		{
			Name:  devbox.ObjectMeta.Name,
			Image: imageName,
			Ports: ports,
			Env:   envs,
			Resources: corev1.ResourceRequirements{
				Requests: calculateResourceRequest(
					corev1.ResourceList{
						corev1.ResourceCPU:    devbox.Spec.Resource["cpu"],
						corev1.ResourceMemory: devbox.Spec.Resource["memory"],
					},
				),
				Limits: corev1.ResourceList{
					"cpu":    devbox.Spec.Resource["cpu"],
					"memory": devbox.Spec.Resource["memory"],
				},
			},
			VolumeMounts: []corev1.VolumeMount{
				{
					Name:      "devbox-ssh-public-key",
					MountPath: "/usr/start/.ssh",
				},
			},
		},
	}
	terminationGracePeriodSeconds := 300
	automountServiceAccountToken := false
	expectPod := &corev1.Pod{
		ObjectMeta: objectMeta,
		Spec: corev1.PodSpec{
			RestartPolicy:                 corev1.RestartPolicyNever,
			Containers:                    containers,
			TerminationGracePeriodSeconds: ptr.To(int64(terminationGracePeriodSeconds)),
<<<<<<< HEAD
			Volumes: []corev1.Volume{
				{
					Name: "devbox-ssh-public-key",
					VolumeSource: corev1.VolumeSource{
						Secret: &corev1.SecretVolumeSource{
							SecretName: devbox.Name,
							Items: []corev1.KeyToPath{
								{
									Key:  "SEALOS_DEVBOX_PUBLIC_KEY",
									Path: "id_rsa.pub",
								},
							},
						},
					},
				},
			},
=======
			AutomountServiceAccountToken:  ptr.To(automountServiceAccountToken),
>>>>>>> 31471d7a
		},
	}
	if err = controllerutil.SetControllerReference(devbox, expectPod, r.Scheme); err != nil {
		return nil, err
	}
	controllerutil.AddFinalizer(expectPod, FinalizerName)
	return expectPod, nil
}

func (r *DevboxReconciler) getLastSuccessCommitImageName(ctx context.Context, devbox *devboxv1alpha1.Devbox) (string, error) {
	// get image name from runtime if commit history is empty
	rt := &devboxv1alpha1.Runtime{}
	if err := r.Get(ctx, client.ObjectKey{Namespace: devbox.Namespace, Name: devbox.Spec.RuntimeRef.Name}, rt); err != nil {
		return "", err
	}
	if devbox.Status.CommitHistory == nil || len(devbox.Status.CommitHistory) == 0 {
		return rt.Spec.Image, nil
	}
	// get image name from commit history, ues the latest commit history
	for i := len(devbox.Status.CommitHistory) - 1; i >= 0; i-- {
		if devbox.Status.CommitHistory[i].Status == devboxv1alpha1.CommitStatusSuccess {
			return devbox.Status.CommitHistory[i].Image, nil
		}
	}
	// if all commit history is failed, get image name from runtime
	return rt.Spec.Image, nil
}

func (r *DevboxReconciler) syncService(ctx context.Context, devbox *devboxv1alpha1.Devbox, recLabels map[string]string) error {
	expectServiceSpec := corev1.ServiceSpec{
		Selector: recLabels,
		Type:     corev1.ServiceTypeNodePort,
		Ports: []corev1.ServicePort{
			{
				Name:       "tty",
				Port:       22,
				TargetPort: intstr.FromInt32(22),
				Protocol:   corev1.ProtocolTCP,
			},
		},
	}

	service := &corev1.Service{
		ObjectMeta: metav1.ObjectMeta{
			Name:      devbox.Name + "-svc",
			Namespace: devbox.Namespace,
			Labels:    recLabels,
		},
	}

	if _, err := controllerutil.CreateOrUpdate(ctx, r.Client, service, func() error {
		// only update some specific fields
		service.Spec.Selector = expectServiceSpec.Selector
		service.Spec.Type = expectServiceSpec.Type
		if len(service.Spec.Ports) == 0 {
			service.Spec.Ports = expectServiceSpec.Ports
		} else {
			service.Spec.Ports[0].Name = expectServiceSpec.Ports[0].Name
			service.Spec.Ports[0].Port = expectServiceSpec.Ports[0].Port
			service.Spec.Ports[0].TargetPort = expectServiceSpec.Ports[0].TargetPort
			service.Spec.Ports[0].Protocol = expectServiceSpec.Ports[0].Protocol
		}
		return controllerutil.SetControllerReference(devbox, service, r.Scheme)
	}); err != nil {
		return err
	}

	// Retrieve the updated Service to get the NodePort
	var updatedService corev1.Service
	if err := r.Client.Get(ctx, client.ObjectKey{Namespace: service.Namespace, Name: service.Name}, &updatedService); err != nil {
		return err
	}

	// Extract the NodePort
	nodePort := int32(0)
	for _, port := range updatedService.Spec.Ports {
		if port.NodePort != 0 {
			nodePort = port.NodePort
			break
		}
	}
	if nodePort == 0 {
		return fmt.Errorf("NodePort not found for service %s", service.Name)
	}
	devbox.Status.Network.Type = devboxv1alpha1.NetworkTypeNodePort
	devbox.Status.Network.NodePort = nodePort

	return r.Status().Update(ctx, devbox)
}

func (r *DevboxReconciler) getRecLabels(devbox *devboxv1alpha1.Devbox) map[string]string {
	return label.RecommendedLabels(&label.Recommended{
		Name:      devbox.Name,
		ManagedBy: label.DefaultManagedBy,
		PartOf:    DevBoxPartOf,
	})
}

func (r *DevboxReconciler) generateNextCommitHistory(devbox *devboxv1alpha1.Devbox) *devboxv1alpha1.CommitHistory {
	now := time.Now()
	return &devboxv1alpha1.CommitHistory{
		Image:  r.generateImageName(devbox),
		Time:   metav1.Time{Time: now},
		Pod:    devbox.Name + "-" + rand.String(5),
		Status: devboxv1alpha1.CommitStatusPending,
	}
}

func (r *DevboxReconciler) generateImageName(devbox *devboxv1alpha1.Devbox) string {
	now := time.Now()
	return fmt.Sprintf("%s/%s/%s:%s", r.CommitImageRegistry, devbox.Namespace, devbox.Name, now.Format("2006-01-02-150405"))
}

func calculateResourceRequest(limit corev1.ResourceList) corev1.ResourceList {
	if limit == nil {
		return nil
	}
	request := make(corev1.ResourceList)
	// Calculate CPU request
	if cpu, ok := limit[corev1.ResourceCPU]; ok {
		cpuValue := cpu.AsApproximateFloat64()
		cpuRequest := cpuValue / rate
		request[corev1.ResourceCPU] = *resource.NewMilliQuantity(int64(cpuRequest*1000), resource.DecimalSI)
	}
	// Calculate memory request
	if memory, ok := limit[corev1.ResourceMemory]; ok {
		memoryValue := memory.AsApproximateFloat64()
		memoryRequest := memoryValue / rate
		request[corev1.ResourceMemory] = *resource.NewQuantity(int64(memoryRequest), resource.BinarySI)
	}
	return request
}

func generatePublicAndPrivateKey(bits int) ([]byte, []byte, error) {
	private, err := rsa.GenerateKey(cryptorand.Reader, bits)
	if err != nil {
		return []byte(""), []byte(""), err
	}
	public := &private.PublicKey
	privateKeyPem := pem.EncodeToMemory(&pem.Block{
		Bytes: x509.MarshalPKCS1PrivateKey(private),
		Type:  "RSA PRIVATE KEY",
	})
	publicKey, err := ssh.NewPublicKey(public)
	if err != nil {
		return []byte(""), []byte(""), err
	}
	sshPublicKey := ssh.MarshalAuthorizedKey(publicKey)
	return sshPublicKey, privateKeyPem, nil
}

// SetupWithManager sets up the controller with the Manager.
func (r *DevboxReconciler) SetupWithManager(mgr ctrl.Manager) error {
	return ctrl.NewControllerManagedBy(mgr).
		For(&devboxv1alpha1.Devbox{}).
		Owns(&corev1.Pod{}).
		Owns(&corev1.Service{}).
		Complete(r)
}<|MERGE_RESOLUTION|>--- conflicted
+++ resolved
@@ -23,8 +23,9 @@
 	"crypto/x509"
 	"encoding/pem"
 	"fmt"
-	"golang.org/x/crypto/ssh"
 	"time"
+  
+  "golang.org/x/crypto/ssh"
 
 	"k8s.io/apimachinery/pkg/util/rand"
 
@@ -382,7 +383,6 @@
 			RestartPolicy:                 corev1.RestartPolicyNever,
 			Containers:                    containers,
 			TerminationGracePeriodSeconds: ptr.To(int64(terminationGracePeriodSeconds)),
-<<<<<<< HEAD
 			Volumes: []corev1.Volume{
 				{
 					Name: "devbox-ssh-public-key",
@@ -399,9 +399,7 @@
 					},
 				},
 			},
-=======
 			AutomountServiceAccountToken:  ptr.To(automountServiceAccountToken),
->>>>>>> 31471d7a
 		},
 	}
 	if err = controllerutil.SetControllerReference(devbox, expectPod, r.Scheme); err != nil {
