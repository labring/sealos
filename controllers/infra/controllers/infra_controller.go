/*
Copyright 2022 labring.

Licensed under the Apache License, Version 2.0 (the "License");
you may not use this file except in compliance with the License.
You may obtain a copy of the License at

    http://www.apache.org/licenses/LICENSE-2.0

Unless required by applicable law or agreed to in writing, software
distributed under the License is distributed on an "AS IS" BASIS,
WITHOUT WARRANTIES OR CONDITIONS OF ANY KIND, either express or implied.
See the License for the specific language governing permissions and
limitations under the License.
*/

package controllers

import (
	"context"
	"fmt"
	"time"

<<<<<<< HEAD
	"github.com/labring/endpoints-operator/library/controller"

	"github.com/labring/sealos/controllers/infra/common"
	"github.com/labring/sealos/pkg/utils/logger"

	"k8s.io/kubernetes/pkg/apis/core"
	"sigs.k8s.io/controller-runtime/pkg/controller/controllerutil"

=======
>>>>>>> bc3fcc90
	infrav1 "github.com/labring/sealos/controllers/infra/api/v1"
	"github.com/labring/sealos/controllers/infra/drivers"

	corev1 "k8s.io/api/core/v1"
	"k8s.io/apimachinery/pkg/runtime"
	"k8s.io/client-go/tools/record"
	ctrl "sigs.k8s.io/controller-runtime"
	"sigs.k8s.io/controller-runtime/pkg/client"
	"sigs.k8s.io/controller-runtime/pkg/controller/controllerutil"
)

// InfraReconciler reconciles a Infra object
type InfraReconciler struct {
	client.Client
	Scheme    *runtime.Scheme
	driver    drivers.Driver
	applier   drivers.Reconcile
	recorder  record.EventRecorder
	finalizer *controller.Finalizer
}

//+kubebuilder:rbac:groups=infra.sealos.io,resources=infras,verbs=get;list;watch;create;update;patch;delete
//+kubebuilder:rbac:groups=infra.sealos.io,resources=infras/status,verbs=get;update;patch
//+kubebuilder:rbac:groups=infra.sealos.io,resources=infras/finalizers,verbs=update

// Reconcile is part of the main kubernetes reconciliation loop which aims to
// move the current state of the cluster closer to the desired state.
// TODO(user): Modify the Reconcile function to compare the state specified by
// the Infra object against the actual cluster state, and then
// perform operations to make the cluster state reflect the state specified by
// the user.
//
// For more details, check Reconcile and its Result here:
// - https://pkg.go.dev/sigs.k8s.io/controller-runtime@v0.12.1/pkg/reconcile
func (r *InfraReconciler) Reconcile(ctx context.Context, req ctrl.Request) (ctrl.Result, error) {
	infra := &infrav1.Infra{}

	if err := r.Get(ctx, req.NamespacedName, infra); err != nil {
		return ctrl.Result{}, client.IgnoreNotFound(err)
	}

	// 添加finalizer
	if infra.DeletionTimestamp.IsZero() {
		if _, err := r.finalizer.AddFinalizer(ctx, infra); err != nil {
			return ctrl.Result{}, err
		}
	}

	if infra.Status.Status == "" {
		infra.Status.Status = infrav1.Pending.String()
		r.recorder.Eventf(infra, corev1.EventTypeNormal, "InfraPending", "Infra %s status is pending", infra.Name)
		if err := r.Status().Update(ctx, infra); err != nil {
			return ctrl.Result{}, err
		}
	}

	res, err := controllerutil.CreateOrUpdate(ctx, r.Client, infra, func() error {
		r.recorder.Eventf(infra, corev1.EventTypeNormal, "start to reconcile instance", "%s/%s", infra.Namespace, infra.Name)
		return r.applier.ReconcileInstance(infra, r.driver)
	})
	if err != nil {
		r.recorder.Eventf(infra, corev1.EventTypeWarning, "update infra failed", "%v", err)
		// requeue after 30 seconds
		return ctrl.Result{RequeueAfter: 30 * time.Second}, err
	}
	// clean infra using aws terminate
	if !infra.DeletionTimestamp.IsZero() {
		logger.Debug("removing all hosts")
		infra.Status.Status = infrav1.Terminating.String()
		if err = r.Status().Update(ctx, infra); err != nil {
<<<<<<< HEAD
			r.recorder.Eventf(infra, core.EventTypeWarning, "infra status to terminating failed", "%v", err)
			return ctrl.Result{RequeueAfter: 15 * time.Second}, err
		}
		for _, hosts := range infra.Spec.Hosts {
			if err := r.driver.DeleteInstances(&hosts); err != nil {
				return ctrl.Result{RequeueAfter: 30 * time.Second}, err
			}
		}
		// now we depend on the aws terminate func to keep consistency
		// TODO: double check the terminated Instance and then remove the finalizer...
		if _, err := r.finalizer.RemoveFinalizer(ctx, infra, controller.DefaultFunc); err != nil {
			return ctrl.Result{RequeueAfter: 15 * time.Second}, err
		}
	} else {
		if res == controllerutil.OperationResultUpdated {
			if infra.Status.Status == infrav1.Running.String() {
				return ctrl.Result{}, nil
			}
			infra.Status.Status = infrav1.Running.String()
			if err = r.Status().Update(ctx, infra); err != nil {
				r.recorder.Eventf(infra, core.EventTypeWarning, "infra status update failed", "%v", err)
				return ctrl.Result{}, err
			}
			r.recorder.Eventf(infra, core.EventTypeNormal, "infra running success", "%s/%s", infra.Namespace, infra.Name)
		}
=======
			r.recorder.Eventf(infra, corev1.EventTypeWarning, "infra status update failed", "%v", err)
			return ctrl.Result{}, err
		}
		r.recorder.Eventf(infra, corev1.EventTypeNormal, "infra running success", "%s/%s", infra.Namespace, infra.Name)
>>>>>>> bc3fcc90
	}

	return ctrl.Result{}, nil
}

// SetupWithManager sets up the controller with the Manager.
func (r *InfraReconciler) SetupWithManager(mgr ctrl.Manager) error {
	driver, err := drivers.NewDriver()
	if err != nil {
		return fmt.Errorf("infra controller new driver failed: %v", err)
	}
	r.driver = driver
	r.applier = &drivers.Applier{}
	r.recorder = mgr.GetEventRecorderFor("sealos-infra-controller")
	if r.finalizer == nil {
		r.finalizer = controller.NewFinalizer(r.Client, common.SealosInfraFinalizer)
	}
	return ctrl.NewControllerManagedBy(mgr).
		For(&infrav1.Infra{}).
		Complete(r)
}<|MERGE_RESOLUTION|>--- conflicted
+++ resolved
@@ -21,17 +21,11 @@
 	"fmt"
 	"time"
 
-<<<<<<< HEAD
 	"github.com/labring/endpoints-operator/library/controller"
 
 	"github.com/labring/sealos/controllers/infra/common"
 	"github.com/labring/sealos/pkg/utils/logger"
 
-	"k8s.io/kubernetes/pkg/apis/core"
-	"sigs.k8s.io/controller-runtime/pkg/controller/controllerutil"
-
-=======
->>>>>>> bc3fcc90
 	infrav1 "github.com/labring/sealos/controllers/infra/api/v1"
 	"github.com/labring/sealos/controllers/infra/drivers"
 
@@ -102,8 +96,7 @@
 		logger.Debug("removing all hosts")
 		infra.Status.Status = infrav1.Terminating.String()
 		if err = r.Status().Update(ctx, infra); err != nil {
-<<<<<<< HEAD
-			r.recorder.Eventf(infra, core.EventTypeWarning, "infra status to terminating failed", "%v", err)
+			r.recorder.Eventf(infra, corev1.EventTypeWarning, "infra status to terminating failed", "%v", err)
 			return ctrl.Result{RequeueAfter: 15 * time.Second}, err
 		}
 		for _, hosts := range infra.Spec.Hosts {
@@ -123,17 +116,11 @@
 			}
 			infra.Status.Status = infrav1.Running.String()
 			if err = r.Status().Update(ctx, infra); err != nil {
-				r.recorder.Eventf(infra, core.EventTypeWarning, "infra status update failed", "%v", err)
+				r.recorder.Eventf(infra, corev1.EventTypeWarning, "infra status update failed", "%v", err)
 				return ctrl.Result{}, err
 			}
-			r.recorder.Eventf(infra, core.EventTypeNormal, "infra running success", "%s/%s", infra.Namespace, infra.Name)
+			r.recorder.Eventf(infra, corev1.EventTypeNormal, "infra running success", "%s/%s", infra.Namespace, infra.Name)
 		}
-=======
-			r.recorder.Eventf(infra, corev1.EventTypeWarning, "infra status update failed", "%v", err)
-			return ctrl.Result{}, err
-		}
-		r.recorder.Eventf(infra, corev1.EventTypeNormal, "infra running success", "%s/%s", infra.Namespace, infra.Name)
->>>>>>> bc3fcc90
 	}
 
 	return ctrl.Result{}, nil
