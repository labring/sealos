// Copyright © 2022 buildah.
//
// Licensed under the Apache License, Version 2.0 (the "License");
// you may not use this file except in compliance with the License.
// You may obtain a copy of the License at
//
//     https://github.com/containers/buildah/blob/main/LICENSE
//
// Unless required by applicable law or agreed to in writing, software
// distributed under the License is distributed on an "AS IS" BASIS,
// WITHOUT WARRANTIES OR CONDITIONS OF ANY KIND, either express or implied.
// See the License for the specific language governing permissions and
// limitations under the License.

package image

import (
	"context"

	"github.com/containers/buildah/define"
	"github.com/containers/buildah/imagebuildah"
	buildahcli "github.com/containers/buildah/pkg/cli"
	"github.com/containers/buildah/pkg/parse"
	buildahutil "github.com/containers/buildah/pkg/util"

	"io"
	"io/ioutil"
	"path/filepath"
	"time"

	image_types "github.com/containers/image/v5/types"
	"github.com/sirupsen/logrus"

	"os"
	"path"
	"strings"

	"github.com/containers/common/pkg/auth"
	"github.com/labring/sealos/pkg/buildimage"
	"github.com/labring/sealos/pkg/image/types"
	"github.com/labring/sealos/pkg/registry"
	"github.com/labring/sealos/pkg/utils/constants"
	"github.com/labring/sealos/pkg/utils/logger"
	v1 "github.com/opencontainers/image-spec/specs-go/v1"
	"github.com/pkg/errors"
)

<<<<<<< HEAD
func (d *ImageService) Build(options *types.BuildOptions, contextDir, imageName string) error {
	// charts
	chartFetchDir := path.Join(contextDir, constants.ChartsDirName)
	chartImages, err := buildimage.ParseChartImages(chartFetchDir)
	logger.Info("fetch chart images: %v", chartImages)
	if err != nil {
		return errors.Wrap(err, "get chart images list failed in this context")
	}
=======
func (d *Service) Build(options *types.BuildOptions, contextDir, imageName string) error {
>>>>>>> e3657ad4
	//constants.ImageShimDirName
	imageFetchDir := path.Join(contextDir, constants.ManifestsDirName)
	yamlImages, err := buildimage.ParseYamlImages(imageFetchDir)
	logger.Info("fetch manifests images: %v", yamlImages)
	if err != nil {
		return errors.Wrap(err, "get images list failed in this context")
	}
	imageListDir := path.Join(contextDir, constants.ImagesDirName, constants.ImageShimDirName)
	images, err := buildimage.LoadImages(imageListDir)
	if err != nil {
		return errors.Wrap(err, "load images list failed in this context")
	}
	images = append(images, yamlImages...)
	images = append(images, chartImages...) // add chart
	auths, err := registry.GetAuthInfo()
	if err != nil {
		return err
	}
	is := registry.NewImageSaver(context.Background(), options.MaxPullProcs, auths, options.BasicAuth)
	platform := strings.Split(options.Platform, "/")
	var platformVar v1.Platform
	if len(platform) > 2 {
		platformVar = v1.Platform{
			Architecture: platform[1],
			OS:           platform[0],
			Variant:      platform[2],
		}
	} else {
		platformVar = v1.Platform{
			Architecture: platform[1],
			OS:           platform[0],
		}
	}
	logger.Info("pull images %v for platform is %s", images, strings.Join([]string{platformVar.OS, platformVar.Architecture}, "/"))

	images, err = is.SaveImages(images, path.Join(contextDir, constants.RegistryDirName), platformVar)
	if err != nil {
		return errors.Wrap(err, "save images failed in this context")
	}
	logger.Info("output images %v for platform is %s", images, strings.Join([]string{platformVar.OS, platformVar.Architecture}, "/"))
	options.Tag = imageName
	//fmt.Sprintf("buildah build %s %s", options.String(), contextDir)
	cliArgs := strings.Split(options.String(), " ")
	// start call buildah build
	output := options.Tag
	cleanTmpFile := false
	var tags []string

	if err = auth.CheckAuthFile(d.buildahBuildOptions.BudResults.Authfile); err != nil {
		return err
	}
	iopts := d.buildahBuildOptions
	d.buildahBuildOptions.BudResults.Authfile, cleanTmpFile = buildahutil.MirrorToTempFileIfPathIsDescriptor(iopts.BudResults.Authfile)
	if cleanTmpFile {
		defer os.Remove(d.buildahBuildOptions.BudResults.Authfile)
	}
	// Allow for --pull, --pull=true, --pull=false, --pull=never, --pull=always
	// --pull-always and --pull-never.  The --pull-never and --pull-always options
	// will not be documented.
	pullPolicy := define.PullIfMissing
	if strings.EqualFold(strings.TrimSpace(iopts.Pull), "true") {
		pullPolicy = define.PullIfNewer
	}
	if iopts.PullAlways || strings.EqualFold(strings.TrimSpace(iopts.Pull), "always") {
		pullPolicy = define.PullAlways
	}
	if iopts.PullNever || strings.EqualFold(strings.TrimSpace(iopts.Pull), "never") {
		pullPolicy = define.PullNever
	}
	logrus.Debugf("Pull Policy for pull [%v]", pullPolicy)

	args := make(map[string]string)
	for _, arg := range iopts.BuildArg {
		av := strings.SplitN(arg, "=", 2)
		if len(av) > 1 {
			args[av[0]] = av[1]
		} else {
			// check if the env is set in the local environment and use that value if it is
			if val, present := os.LookupEnv(av[0]); present {
				args[av[0]] = val
			} else {
				delete(args, av[0])
			}
		}
	}
	containerfiles := getContainerfiles(iopts.File)
	format, err := getFormat(iopts.Format)
	if err != nil {
		return err
	}
	layers := buildahcli.UseLayers()
	// Nothing provided, we assume the current working directory as build
	// context
	if len(cliArgs) == 0 {
		contextDir, err = os.Getwd()
		if err != nil {
			return errors.Wrapf(err, "unable to choose current working directory as build context")
		}
	} else {
		// The context directory could be a URL.  Try to handle that.
		tempDir, subDir, err := define.TempDirForURL("", "buildah", cliArgs[0])
		if err != nil {
			return errors.Wrapf(err, "error prepping temporary context directory")
		}
		if tempDir != "" {
			// We had to download it to a temporary directory.
			// Delete it later.
			defer func() {
				if err = os.RemoveAll(tempDir); err != nil {
					logrus.Errorf("error removing temporary directory: %v", err)
				}
			}()
			contextDir = filepath.Join(tempDir, subDir)
		} else {
			// Nope, it was local.  Use it as is.
			absDir, err := filepath.Abs(cliArgs[0])
			if err != nil {
				return errors.Wrapf(err, "error determining path to directory")
			}
			contextDir = absDir
		}
	}

	if len(containerfiles) == 0 {
		// Try to find the Containerfile/Dockerfile within the contextDir
		containerfile, err := buildahutil.DiscoverContainerfile(contextDir)
		if err != nil {
			return err
		}
		containerfiles = append(containerfiles, containerfile)
		contextDir = filepath.Dir(containerfile)
	}

	contextDir, err = filepath.EvalSymlinks(contextDir)
	if err != nil {
		return errors.Wrapf(err, "error evaluating symlinks in build context path")
	}

	var stdin io.Reader
	if iopts.Stdin {
		stdin = os.Stdin
	}
	var stdout, stderr, reporter *os.File
	stdout = os.Stdout
	stderr = os.Stderr
	reporter = os.Stderr

	store := *d.store
	systemContext := &image_types.SystemContext{}

	isolation, err := parse.IsolationOption(iopts.Isolation)
	if err != nil {
		return err
	}
	runtimeFlags := []string{}
	for _, arg := range iopts.RuntimeFlags {
		runtimeFlags = append(runtimeFlags, "--"+arg)
	}

	if err != nil {
		return err
	}

	compression := define.Gzip
	if iopts.DisableCompression {
		compression = define.Uncompressed
	}
	buildOption, err := parse.GetBuildOutput(iopts.BuildOutput)
	if err != nil {
		return err
	}
	if buildOption.IsStdout {
		iopts.Quiet = true
	}

	var timestamp *time.Time
	t := time.Now().UTC()
	timestamp = &t
	var platforms []struct{ OS, Arch, Variant string }
	platforms = append(platforms, struct{ OS, Arch, Variant string }{platformVar.OS, platformVar.Architecture, platformVar.Variant})
	buildahOptions := define.BuildOptions{
		AddCapabilities:         iopts.CapAdd,
		AdditionalTags:          tags,
		AllPlatforms:            iopts.AllPlatforms,
		Annotations:             iopts.Annotation,
		Architecture:            systemContext.ArchitectureChoice,
		Args:                    args,
		BlobDirectory:           iopts.BlobCache,
		CNIConfigDir:            iopts.CNIConfigDir,
		CNIPluginPath:           iopts.CNIPlugInPath,
		Compression:             compression,
		ContextDirectory:        contextDir,
		DefaultMountsFilePath:   d.globalFlagResults.DefaultMountsFile,
		Devices:                 iopts.Devices,
		DropCapabilities:        iopts.CapDrop,
		Err:                     stderr,
		ForceRmIntermediateCtrs: iopts.ForceRm,
		From:                    iopts.From,
		IIDFile:                 iopts.Iidfile,
		In:                      stdin,
		Isolation:               isolation,
		IgnoreFile:              iopts.IgnoreFile,
		Labels:                  iopts.Label,
		Layers:                  layers,
		LogRusage:               iopts.LogRusage,
		Manifest:                iopts.Manifest,
		MaxPullPushRetries:      maxPullPushRetries,
		NoCache:                 iopts.NoCache,
		OS:                      systemContext.OSChoice,
		Out:                     stdout,
		Output:                  output,
		BuildOutput:             iopts.BuildOutput,
		OutputFormat:            format,
		PullPolicy:              pullPolicy,
		PullPushRetryDelay:      pullPushRetryDelay,
		Quiet:                   iopts.Quiet,
		RemoveIntermediateCtrs:  iopts.Rm,
		ReportWriter:            reporter,
		Runtime:                 iopts.Runtime,
		RuntimeArgs:             runtimeFlags,
		RusageLogFile:           iopts.RusageLogFile,
		SignBy:                  iopts.SignBy,
		SignaturePolicyPath:     iopts.SignaturePolicy,
		Squash:                  iopts.Squash,
		SystemContext:           systemContext,
		Target:                  iopts.Target,
		TransientMounts:         iopts.Volumes,
		Jobs:                    &iopts.Jobs,
		Timestamp:               timestamp,
		Platforms:               platforms,
		UnsetEnvs:               iopts.UnsetEnvs,
		Envs:                    iopts.Envs,
		OSFeatures:              iopts.OSFeatures,
		OSVersion:               iopts.OSVersion,
	}
	if iopts.Quiet {
		buildahOptions.ReportWriter = ioutil.Discard
	}

	id, ref, err := imagebuildah.BuildDockerfiles(getContext(), store, buildahOptions, containerfiles...)
	if err == nil && buildahOptions.Manifest != "" {
		logrus.Debugf("manifest list id = %q, ref = %q", id, ref.String())
	}
	return err
}

func getContainerfiles(files []string) []string {
	var containerfiles []string
	for _, f := range files {
		if f == "-" {
			containerfiles = append(containerfiles, "/dev/stdin")
		} else {
			containerfiles = append(containerfiles, f)
		}
	}
	return containerfiles
}

func newBuildahBuildOptions() *types.BuildahBuildOptions {
	layerFlagsResults := buildahcli.LayerResults{}
	buildFlagResults := buildahcli.BudResults{}
	buildFlagResults.Format = define.OCI

	fromAndBudResults := buildahcli.FromAndBudResults{}
	userNSResults := buildahcli.UserNSResults{}
	namespaceResults := buildahcli.NameSpaceResults{}
	return &types.BuildahBuildOptions{
		LayerResults:      &layerFlagsResults,
		BudResults:        &buildFlagResults,
		UserNSResults:     &userNSResults,
		FromAndBudResults: &fromAndBudResults,
		NameSpaceResults:  &namespaceResults,
	}
}<|MERGE_RESOLUTION|>--- conflicted
+++ resolved
@@ -45,8 +45,7 @@
 	"github.com/pkg/errors"
 )
 
-<<<<<<< HEAD
-func (d *ImageService) Build(options *types.BuildOptions, contextDir, imageName string) error {
+func (d *Service) Build(options *types.BuildOptions, contextDir, imageName string) error {
 	// charts
 	chartFetchDir := path.Join(contextDir, constants.ChartsDirName)
 	chartImages, err := buildimage.ParseChartImages(chartFetchDir)
@@ -54,9 +53,6 @@
 	if err != nil {
 		return errors.Wrap(err, "get chart images list failed in this context")
 	}
-=======
-func (d *Service) Build(options *types.BuildOptions, contextDir, imageName string) error {
->>>>>>> e3657ad4
 	//constants.ImageShimDirName
 	imageFetchDir := path.Join(contextDir, constants.ManifestsDirName)
 	yamlImages, err := buildimage.ParseYamlImages(imageFetchDir)
