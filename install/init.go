package install

import (
	"fmt"
	"io/ioutil"
	"os"

	"github.com/fanux/sealos/cert"
	"github.com/fanux/sealos/net"
	"github.com/wonderivan/logger"
)

//BuildInit is
func BuildInit() {
	MasterIPs = ParseIPs(MasterIPs)
	NodeIPs = ParseIPs(NodeIPs)
	// 所有master节点
	masters := MasterIPs
	// 所有node节点
	nodes := NodeIPs
	hosts := append(masters, nodes...)
	i := &SealosInstaller{
		Hosts:   hosts,
		Masters: masters,
		Nodes:   nodes,
	}
	i.CheckValid()
	i.Print()
	i.SendPackage()
	i.Print("SendPackage")
	i.KubeadmConfigInstall()
	i.Print("SendPackage", "KubeadmConfigInstall")
	i.GenerateCert()
	//生成kubeconfig的时候kubeadm的kubeconfig阶段会检查硬盘是否kubeconfig，有则跳过
	//不用kubeadm init加选项跳过[kubeconfig]的阶段
	i.CreateKubeconfig()

	i.InstallMaster0()
	i.Print("SendPackage", "KubeadmConfigInstall", "InstallMaster0")
	if len(masters) > 1 {
		i.JoinMasters(i.Masters[1:])
		i.Print("SendPackage", "KubeadmConfigInstall", "InstallMaster0", "JoinMasters")
	}
	if len(nodes) > 0 {
		i.JoinNodes()
		i.Print("SendPackage", "KubeadmConfigInstall", "InstallMaster0", "JoinMasters", "JoinNodes")
	}
	i.PrintFinish()
}

//KubeadmConfigInstall is
func (s *SealosInstaller) KubeadmConfigInstall() {
	var templateData string
	if KubeadmFile == "" {
		templateData = string(Template())
	} else {
		fileData, err := ioutil.ReadFile(KubeadmFile)
		defer func() {
			if r := recover(); r != nil {
				logger.Error("[globals]template file read failed:", err)
			}
		}()
		if err != nil {
			panic(1)
		}
		templateData = string(TemplateFromTemplateContent(string(fileData)))
	}
	cmd := "echo \"" + templateData + "\" > /root/kubeadm-config.yaml"
	_ = SSHConfig.CmdAsync(s.Masters[0], cmd)
	//读取模板数据
	kubeadm := KubeadmDataFromYaml(templateData)
	if kubeadm != nil {
		DnsDomain = kubeadm.Networking.DnsDomain
		ApiServerCertSANs = kubeadm.ApiServer.CertSANs
	} else {
		logger.Warn("decode certSANs from config failed, using default SANs")
		ApiServerCertSANs = getDefaultSANs()
	}
}

func getDefaultSANs() []string {
	var sans = []string{"127.0.0.1", "apiserver.cluster.local", VIP}
	// 指定的certSANS不为空, 则添加进去
	if len(CertSANS) != 0 {
		sans = append(sans, CertSANS...)
	}
	for _, master := range MasterIPs {
		sans = append(sans, IpFormat(master))
	}
	return sans
}

func (s *SealosInstaller) GenerateCert() {
	//cert generator in sealos
	hostname := GetRemoteHostName(s.Masters[0])
	cert.GenerateCert(CertPath, CertEtcdPath, ApiServerCertSANs, IpFormat(s.Masters[0]), hostname, SvcCIDR, DnsDomain)
	//copy all cert to master0
	//CertSA(kye,pub) + CertCA(key,crt)
	s.sendCaAndKey(s.Masters)
	s.sendCerts([]string{s.Masters[0]})
}

func (s *SealosInstaller) CreateKubeconfig() {
	hostname := GetRemoteHostName(s.Masters[0])

	certConfig := cert.Config{
		Path:     CertPath,
		BaseName: "ca",
	}

	controlPlaneEndpoint := fmt.Sprintf("https://%s:6443", ApiServer)

	err := cert.CreateJoinControlPlaneKubeConfigFiles(cert.SealosConfigDir,
		certConfig, hostname, controlPlaneEndpoint, "kubernetes")
	if err != nil {
		logger.Error("generator kubeconfig failed %s", err)
		os.Exit(-1)
	}

}

//InstallMaster0 is
func (s *SealosInstaller) InstallMaster0() {
	s.SendKubeConfigs(s.Masters, true)

	//master0 do sth
<<<<<<< HEAD
	cmd := fmt.Sprintf("grep -qF '%s %s' /etc/hosts || echo %s %s >> /etc/hosts", IpFormat(s.Masters[0]), ApiServer)
=======
	cmd := fmt.Sprintf("grep -qF '%s %s' /etc/hosts || echo %s %s >> /etc/hosts", IpFormat(s.Masters[0]), ApiServer, IpFormat(s.Masters[0]), ApiServer)
>>>>>>> bab87974
	_ = SSHConfig.CmdAsync(s.Masters[0], cmd)

	cmd = s.Command(Version, InitMaster)

	output := SSHConfig.Cmd(s.Masters[0], cmd)
	if output == nil {
		logger.Error("[%s]kubernetes install is error.please clean and uninstall.", s.Masters[0])
		os.Exit(1)
	}
	decodeOutput(output)

	cmd = `mkdir -p /root/.kube && cp /etc/kubernetes/admin.conf /root/.kube/config`
	output = SSHConfig.Cmd(s.Masters[0], cmd)

	if WithoutCNI {
		logger.Info("--without-cni is true, so we not install calico or flannel, install it by yourself")
		return
	}
	//cmd = `kubectl apply -f /root/kube/conf/net/calico.yaml || true`
	netyaml := net.NewNetwork(Network, net.MetaData{
		Interface: Interface,
		CIDR:      PodCIDR,
		IPIP:      IPIP,
		MTU:       MTU,
	}).Manifests("")

	cmd = fmt.Sprintf(`echo '%s' | kubectl apply -f -`, netyaml)
	output = SSHConfig.Cmd(s.Masters[0], cmd)
}

//SendKubeConfigs
func (s *SealosInstaller) SendKubeConfigs(masters []string, isMaster0 bool) {
	if isMaster0 {
		SendPackage(cert.SealosConfigDir+"/kubelet.conf", []string{masters[0]}, cert.KubernetesDir, nil, nil)
	}

	SendPackage(cert.SealosConfigDir+"/admin.conf", masters, cert.KubernetesDir, nil, nil)
	SendPackage(cert.SealosConfigDir+"/controller-manager.conf", masters, cert.KubernetesDir, nil, nil)
	SendPackage(cert.SealosConfigDir+"/scheduler.conf", masters, cert.KubernetesDir, nil, nil)
}<|MERGE_RESOLUTION|>--- conflicted
+++ resolved
@@ -124,11 +124,7 @@
 	s.SendKubeConfigs(s.Masters, true)
 
 	//master0 do sth
-<<<<<<< HEAD
-	cmd := fmt.Sprintf("grep -qF '%s %s' /etc/hosts || echo %s %s >> /etc/hosts", IpFormat(s.Masters[0]), ApiServer)
-=======
 	cmd := fmt.Sprintf("grep -qF '%s %s' /etc/hosts || echo %s %s >> /etc/hosts", IpFormat(s.Masters[0]), ApiServer, IpFormat(s.Masters[0]), ApiServer)
->>>>>>> bab87974
 	_ = SSHConfig.CmdAsync(s.Masters[0], cmd)
 
 	cmd = s.Command(Version, InitMaster)
