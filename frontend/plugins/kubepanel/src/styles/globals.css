--- conflicted
+++ resolved
@@ -43,6 +43,9 @@
 .ant-dropdown-menu-submenu {
   left: 4px;
 }
+.ant-dropdown-menu-submenu {
+  left: 4px;
+}
 
 /* btn style overrides */
 #app .ant-btn-primary {
@@ -72,7 +75,6 @@
 .ant-modal-body {
   height: calc(100vh - 85px);
   overflow-y: auto;
-<<<<<<< HEAD
 }
 .ant-modal-close {
   margin-top: 1%;
@@ -81,6 +83,4 @@
   width: 1.5em;
   height: 1.5em;
   color: #111824;
-=======
->>>>>>> 617ea0f4
 }