import { KindMap, Resources } from '@/constants/kube-object';
import { merge } from 'lodash';
import { Options, get, post, delete as delete_, put } from 'request';
<<<<<<< HEAD

type ApiPrefix = 'api' | 'apis';
type ApiGroup = 'apps';
type ApiVersion = 'v1';
=======
>>>>>>> 4805e037

type ApiPrefix = 'api' | 'apis';
type ApiGroup = 'apps';
type ApiVersion = 'v1';

export interface KubeApiUrlParams {
  serverUrl: string;
  apiPrefix: ApiPrefix;
  apiGroup?: ApiGroup;
  apiVersion: ApiVersion;
  namespace: string;
  resource: Resources;
}

interface Response {
  code: number;
  error?: Error;
  data?: any;
}

interface RequestBase {
  urlParams: KubeApiUrlParams;
  opts: Options;
}

interface QueryParams {
  watch: boolean | number;
  resourceVersion: string;
  timeoutSeconds: number;
  limit: number;
  continue: string;
  labelSelector: string | string[];
  fieldSelector: string | string[];
}

const generateApiUrl = (params: KubeApiUrlParams): string => {
  if (!params.apiGroup)
    return `${params.serverUrl}/${params.apiPrefix}/${params.apiVersion}/namespaces/${params.namespace}/${params.resource}`;
  return `${params.serverUrl}/${params.apiPrefix}/${params.apiGroup}/${params.apiVersion}/namespaces/${params.namespace}/${params.resource}`;
};

export const listResource = async (
  { urlParams, opts }: RequestBase,
  query?: Partial<QueryParams>
): Promise<Response> => {
  const url = generateApiUrl(urlParams);
  return new Promise((resolve, reject) => {
    try {
      get(url, opts, (error, response, body) => {
        if (error) throw error;
        if (!response || !body) throw new Error('response or body is empty');
        resolve({
          code: response.statusCode,
          data: body
        });
      });
    } catch (err) {
      reject({
        code: 500,
        error: err
      });
    }
  });
};

export const createResource = async ({ urlParams, opts }: RequestBase, obj: unknown) => {
  const url = generateApiUrl(urlParams);
  const data = merge(obj, {
    kind: KindMap[urlParams.resource],
    apiVersion: [urlParams.apiGroup, urlParams.apiVersion].filter(Boolean).join('/'),
    metadata: {
      namespace: urlParams.namespace
    }
  });

  return new Promise((resolve, reject) => {
    try {
      post(url, { body: data, ...opts }, (error, response, body) => {
        if (error) throw error;
        if (!response || !body) throw new Error('response or body is empty');
        resolve({
          code: response.statusCode,
          data: body
        });
      });
    } catch (err) {
      reject({
        code: 500,
        error: err
      });
    }
  });
};

export const deleteResource = async (
  { urlParams, opts }: RequestBase,
  name: string,
  propagationPolicy: 'Background' | 'Foreground' | 'Orphan' = 'Background'
) => {
  const url = `${generateApiUrl(urlParams)}/${name}?propagationPolicy=${propagationPolicy}`;

  return new Promise((resolve, reject) => {
    try {
      delete_(url, opts, (error, response, body) => {
        if (error) throw error;
        if (!response || !body) throw new Error('response or body is empty');
        resolve({
          code: response.statusCode,
          data: body
        });
      });
    } catch (err) {
      reject({
        code: 500,
        error: err
      });
    }
  });
};

export const updateResource = async (
  { urlParams, opts }: RequestBase,
  name: string,
  obj: unknown
) => {
  const url = `${generateApiUrl(urlParams)}/${name}`;
  const data = merge(obj, {
    metadata: {
      namespace: urlParams.namespace
    }
  });
  console.log(url);
  return new Promise((resolve, reject) => {
    try {
      put(url, { body: data, ...opts }, (error, response, body) => {
        if (error) throw error;
        if (!response || !body) throw new Error('response or body is empty');
        resolve({
          code: response.statusCode,
          data: body
        });
      });
    } catch (err) {
      reject({
        code: 500,
        error: err
      });
    }
  });
};<|MERGE_RESOLUTION|>--- conflicted
+++ resolved
@@ -1,13 +1,6 @@
 import { KindMap, Resources } from '@/constants/kube-object';
 import { merge } from 'lodash';
 import { Options, get, post, delete as delete_, put } from 'request';
-<<<<<<< HEAD
-
-type ApiPrefix = 'api' | 'apis';
-type ApiGroup = 'apps';
-type ApiVersion = 'v1';
-=======
->>>>>>> 4805e037
 
 type ApiPrefix = 'api' | 'apis';
 type ApiGroup = 'apps';
