--- conflicted
+++ resolved
@@ -38,27 +38,23 @@
         - name: devbox-frontend
           env:
             - name: SEALOS_DOMAIN
-              value: {{ .cloudDomain }}
+              value: { { .cloudDomain } }
             - name: INGRESS_SECRET
               value: wildcard-cert
             - name: REGISTRY_ADDR
-              value: {{ .registryAddr }}
+              value: { { .registryAddr } }
             - name: DEVBOX_AFFINITY_ENABLE
               value: 'true'
             - name: MONITOR_URL
               value: http://launchpad-monitor.sealos.svc.cluster.local:8428
             - name: SQUASH_ENABLE
-<<<<<<< HEAD
-              value: 'true'
+              value: 'false'
+            - name: ACCOUNT_URL
+              value: http://account-service.account-system.svc.cluster.local:2333
             - name: ROOT_RUNTIME_NAMESPACE
               value: devbox-system
             - name: INGRESS_DOMAIN
               value: sealosusw.site
-=======
-              value: 'false'
-            - name: ACCOUNT_URL
-              value: http://account-service.account-system.svc.cluster.local:2333
->>>>>>> e6a2f8b3
           securityContext:
             runAsNonRoot: true
             runAsUser: 1001
