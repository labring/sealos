<<<<<<< HEAD
=======
import { getResourcePrice } from '@/api/platform';
import { SourcePrice } from '@/types/static';
>>>>>>> 5492fb34
import { create } from 'zustand';
import { devtools } from 'zustand/middleware';
import { immer } from 'zustand/middleware/immer';

<<<<<<< HEAD
import { SourcePrice } from '@/types/static';
import { getResourcePrice } from '@/api/platform';

const defaultSourcePrice: SourcePrice = {
  cpu: 0.067,
  memory: 0.033792,
  nodeports: 0.0001,
  gpu: []
};
=======
const defaultSourcePrice: SourcePrice = { cpu: 0.067, memory: 0.033792, nodeports: 0.0001 };
>>>>>>> 5492fb34

type State = {
  sourcePrice: SourcePrice;
  setSourcePrice: () => Promise<SourcePrice>;
};

export const usePriceStore = create<State>()(
  devtools(
    immer((set, get) => ({
      sourcePrice: defaultSourcePrice,
      async setSourcePrice() {
        const res = await getResourcePrice();
        set((state) => {
          state.sourcePrice = res;
        });
        return res;
      }
    }))
  )
);<|MERGE_RESOLUTION|>--- conflicted
+++ resolved
@@ -1,15 +1,8 @@
-<<<<<<< HEAD
-=======
 import { getResourcePrice } from '@/api/platform';
 import { SourcePrice } from '@/types/static';
->>>>>>> 5492fb34
 import { create } from 'zustand';
 import { devtools } from 'zustand/middleware';
 import { immer } from 'zustand/middleware/immer';
-
-<<<<<<< HEAD
-import { SourcePrice } from '@/types/static';
-import { getResourcePrice } from '@/api/platform';
 
 const defaultSourcePrice: SourcePrice = {
   cpu: 0.067,
@@ -17,9 +10,6 @@
   nodeports: 0.0001,
   gpu: []
 };
-=======
-const defaultSourcePrice: SourcePrice = { cpu: 0.067, memory: 0.033792, nodeports: 0.0001 };
->>>>>>> 5492fb34
 
 type State = {
   sourcePrice: SourcePrice;
