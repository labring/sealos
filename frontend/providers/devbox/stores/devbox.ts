--- conflicted
+++ resolved
@@ -156,13 +156,8 @@
           pods.length === 0
             ? devboxStatusMap.Stopped
             : pods.filter((pod) => pod.status.value === PodStatusEnum.running).length > 0
-<<<<<<< HEAD
-              ? devboxStatusMap.Running
-              : devboxStatusMap.Pending;
-=======
             ? devboxStatusMap.Running
             : devboxStatusMap.Pending;
->>>>>>> 5492fb34
 
         set((state) => {
           if (state?.devboxDetail?.name === devboxName && updateDetail) {
