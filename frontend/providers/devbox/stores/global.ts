--- conflicted
+++ resolved
@@ -1,16 +1,8 @@
-<<<<<<< HEAD
-import { defaultSliderKey } from '@/constants/devbox';
-import { FormSliderListType } from '@/types';
-import { create } from 'zustand';
-import { devtools } from 'zustand/middleware';
-import { immer } from 'zustand/middleware/immer';
-=======
 import { create } from 'zustand';
 import { devtools } from 'zustand/middleware';
 import { immer } from 'zustand/middleware/immer';
 
 export type IDEType = 'vscode' | 'cursor' | 'vscodeInsiders' | 'windsurf' | 'jetbrains';
->>>>>>> 5492fb34
 
 type State = {
   screenWidth: number;
@@ -19,10 +11,6 @@
   setLoading: (val: boolean) => void;
   lastRoute: string;
   setLastRoute: (val: string) => void;
-<<<<<<< HEAD
-  formSliderListConfig: FormSliderListType;
-=======
->>>>>>> 5492fb34
 };
 
 export const useGlobalStore = create<State>()(
@@ -45,15 +33,6 @@
         set((state) => {
           state.lastRoute = val;
         });
-<<<<<<< HEAD
-      },
-      formSliderListConfig: {
-        [defaultSliderKey]: {
-          cpu: [100, 200, 500, 1000, 2000, 3000, 4000, 8000],
-          memory: [64, 128, 256, 512, 1024, 2048, 4096, 8192, 16384]
-        }
-=======
->>>>>>> 5492fb34
       }
     }))
   )
