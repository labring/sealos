import { create } from 'zustand';
import { devtools, persist } from 'zustand/middleware';
import { immer } from 'zustand/middleware/immer';

import { getAppEnv } from '@/api/platform';
import { Env } from '@/types/static';

export const defaultEnv: Env = {
  documentUrlZH: 'https://sealos.run/docs/overview/intro',
  documentUrlEN: 'https://sealos.io/docs/overview/intro',
  sealosDomain: 'dev.sealos.plus',
  ingressSecret: 'wildcard-cert',
  registryAddr: 'hub.dev.sealos.plus',
  devboxAffinityEnable: 'true',
  namespace: 'default',
  privacyUrlZH: 'https://sealos.run/docs/msa/privacy-policy',
  privacyUrlEN: 'https://sealos.io/docs/msa/privacy-policy',
  rootRuntimeNamespace: 'devbox-system',
  ingressDomain: 'sealosusw.site',
  currencySymbol: 'shellCoin',
<<<<<<< HEAD
  storageLimit: '1Gi'
=======
  storageLimit: '1Gi',
  enableImportFeature: 'false',
  enableWebideFeature: 'false',
  cpuSlideMarkList: '1,2,4,8,16',
  memorySlideMarkList: '2,4,8,16,32'
>>>>>>> 53cd9e68
};

type State = {
  env: Env;
  setEnv: () => Promise<Env>;
};

export const useEnvStore = create<State>()(
  devtools(
    persist(
      immer((set) => ({
        env: defaultEnv,
        async setEnv() {
          const res = await getAppEnv();
          set((state) => {
            state.env = res;
          });
          return res;
        }
      })),
      {
        name: 'env-storage'
      }
    )
  )
);<|MERGE_RESOLUTION|>--- conflicted
+++ resolved
@@ -18,15 +18,11 @@
   rootRuntimeNamespace: 'devbox-system',
   ingressDomain: 'sealosusw.site',
   currencySymbol: 'shellCoin',
-<<<<<<< HEAD
-  storageLimit: '1Gi'
-=======
   storageLimit: '1Gi',
   enableImportFeature: 'false',
   enableWebideFeature: 'false',
   cpuSlideMarkList: '1,2,4,8,16',
   memorySlideMarkList: '2,4,8,16,32'
->>>>>>> 53cd9e68
 };
 
 type State = {
