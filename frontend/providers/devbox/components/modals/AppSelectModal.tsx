import {
  Box,
  Flex,
  Modal,
  ModalBody,
  ModalContent,
  ModalOverlay,
  Button,
  ModalHeader,
  Text,
  Divider
} from '@chakra-ui/react';
import { useTranslations } from 'next-intl';
import { useCallback } from 'react';
import { customAlphabet } from 'nanoid';
import { sealosApp } from 'sealos-desktop-sdk/app';

import { AppListItemType } from '@/types/app';

import MyIcon from '../Icon';
import MyTable from '../MyTable';
import { useEnvStore } from '@/stores/env';

const nanoid = customAlphabet('abcdefghijklmnopqrstuvwxyz', 6);

interface NetworkConfig {
  port: number;
  protocol: string;
  openPublicDomain: boolean;
  domain: string;
}

interface DeployData {
  appName: string;
  cpu: number;
  memory: number;
  imageName: string;
  networks: NetworkConfig[];
  runCMD: string;
  cmdParam: string[];
  labels: {
    [key: string]: string;
  };
}

const AppSelectModal = ({
  apps,
  deployData,
  devboxName,
  onSuccess,
  onClose
}: {
  apps: AppListItemType[];
  devboxName: string;
  deployData: DeployData;
  onSuccess: () => void;
  onClose: () => void;
}) => {
  const t = useTranslations();
  const { env } = useEnvStore();

  const handleCreate = useCallback(() => {
    const tempFormData = { ...deployData, appName: `${deployData.appName}-${nanoid()}` };
    const tempFormDataStr = encodeURIComponent(JSON.stringify(tempFormData));
    sealosApp.runEvents('openDesktopApp', {
      appKey: 'system-applaunchpad',
      pathname: '/redirect',
      query: { formData: tempFormDataStr },
      messageData: {
        type: 'InternalAppCall',
        formData: tempFormDataStr
      }
    });
  }, [deployData]);

  const handleUpdate = useCallback(
    (item: AppListItemType) => {
<<<<<<< HEAD
      const tempFormData = { appName: item.name, imageName: deployData.imageName };
=======
      const tempFormData = {
        appName: item.name,
        imageName: deployData.imageName
      };
>>>>>>> 5492fb34
      const tempFormDataStr = encodeURIComponent(JSON.stringify(tempFormData));
      sealosApp.runEvents('openDesktopApp', {
        appKey: 'system-applaunchpad',
        pathname: '/redirect',
        query: { formData: tempFormDataStr },
        messageData: {
          type: 'InternalAppCall',
          formData: tempFormDataStr
        }
      });
      onSuccess();
    },
    [deployData, onSuccess]
  );

  const columns: {
    title: string;
    dataIndex?: keyof AppListItemType;
    key: string;
    width?: string;
    render?: (item: AppListItemType) => JSX.Element;
  }[] = [
    {
      title: t('app_name'),
      dataIndex: 'name',
      key: 'name',
      render: (item: AppListItemType) => {
        return (
          <Text ml={4} color={'grayModern.600'}>
            {item.name}
          </Text>
        );
      }
    },
    {
      title: t('current_image_name'),
      dataIndex: 'imageName',
      key: 'imageName',
      render: (item: AppListItemType) => {
        // note: no same devbox matched image will be dealt.
        const dealImageName = item.imageName.startsWith(
          `${env.registryAddr}/${env.namespace}/${devboxName}`
        )
          ? item.imageName.replace(`${env.registryAddr}/${env.namespace}/`, '')
          : '-';
        return <Text color={'grayModern.600'}>{dealImageName}</Text>;
      }
    },
    {
      title: t('create_time'),
      dataIndex: 'createTime',
      key: 'createTime',
      render: (item: AppListItemType) => {
        return <Text color={'grayModern.600'}>{item.createTime}</Text>;
      }
    },
    {
      title: t('control'),
      key: 'control',
      render: (item: AppListItemType) => (
        <Flex>
          <Button
            height={'27px'}
            w={'60px'}
            size={'sm'}
            fontSize={'base'}
            bg={'grayModern.150'}
            borderWidth={1}
            color={'grayModern.900'}
            _hover={{
              color: 'brightBlue.600'
            }}
            onClick={() => handleUpdate(item)}
          >
            {t('to_update')}
          </Button>
        </Flex>
      )
    }
  ];

  return (
    <Box>
      <Modal isOpen onClose={onClose} lockFocusAcrossFrames={false}>
        <ModalOverlay />
        <ModalContent top={'30%'} maxWidth={'800px'} w={'700px'}>
          <ModalHeader pl={10}>{t('deploy')}</ModalHeader>
          <ModalBody pb={4}>
            <Flex
              alignItems={'center'}
              direction={'column'}
              mb={2}
              justifyContent={'space-between'}
              p={4}
            >
              <Text fontSize={'lg'} fontWeight={'medium'}>
                {t('create_directly')}
              </Text>
              <Button
                onClick={handleCreate}
                height={'36px'}
                mt={4}
                size={'md'}
                px={8}
                fontSize={'base'}
                leftIcon={<MyIcon name="rocket" w={'15px'} h={'15px'} color={'white'} />}
              >
                {t('deploy')}
              </Button>
            </Flex>
            <Divider />
            <Box mt={4}>
              <Flex alignItems={'center'} mb={4} justifyContent={'center'}>
                <Text fontSize={'lg'} fontWeight={'medium'}>
                  {t('update_matched_apps_notes')}
                </Text>
              </Flex>
              <MyTable columns={columns} data={apps} />
            </Box>
          </ModalBody>
        </ModalContent>
      </Modal>
    </Box>
  );
};

export default AppSelectModal;<|MERGE_RESOLUTION|>--- conflicted
+++ resolved
@@ -75,14 +75,10 @@
 
   const handleUpdate = useCallback(
     (item: AppListItemType) => {
-<<<<<<< HEAD
-      const tempFormData = { appName: item.name, imageName: deployData.imageName };
-=======
       const tempFormData = {
         appName: item.name,
         imageName: deployData.imageName
       };
->>>>>>> 5492fb34
       const tempFormDataStr = encodeURIComponent(JSON.stringify(tempFormData));
       sealosApp.runEvents('openDesktopApp', {
         appKey: 'system-applaunchpad',
