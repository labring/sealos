import {
  Box,
  Button,
  Flex,
  Input,
  Modal,
  ModalBody,
  ModalCloseButton,
  ModalContent,
  ModalFooter,
  ModalHeader,
  ModalOverlay,
  Text
} from '@chakra-ui/react';
import { useMessage } from '@sealos/ui';
import { useTranslations } from 'next-intl';
import { useCallback, useState } from 'react';

import { delDevbox } from '@/api/devbox';
import MyIcon from '@/components/Icon';
import { useIDEStore } from '@/stores/ide';
<<<<<<< HEAD
import { useDevboxStore } from '@/stores/devbox';
=======
>>>>>>> 5492fb34
import { DevboxDetailTypeV2, DevboxListItemTypeV2 } from '@/types/devbox';

const DelModal = ({
  devbox,
  onClose,
  refetchDevboxList,
  onSuccess
}: {
  devbox: DevboxListItemTypeV2 | DevboxDetailTypeV2;
  onClose: () => void;
  onSuccess: () => void;
  refetchDevboxList: () => void;
}) => {
  const t = useTranslations();
  const { message: toast } = useMessage();
  const { removeDevboxIDE } = useIDEStore();

  const [loading, setLoading] = useState(false);
  const [inputValue, setInputValue] = useState('');

  const handleDelDevbox = useCallback(async () => {
    try {
      setLoading(true);
      await delDevbox(devbox.name);
      removeDevboxIDE(devbox.name);
<<<<<<< HEAD

=======
>>>>>>> 5492fb34
      toast({
        title: t('delete_successful'),
        status: 'success'
      });
<<<<<<< HEAD

=======
>>>>>>> 5492fb34
      onSuccess();
      onClose();

      let retryCount = 0;
      const maxRetries = 3;
      const retryInterval = 3000;

      const retry = async () => {
        if (retryCount < maxRetries) {
          await new Promise((resolve) => setTimeout(resolve, retryInterval));
          await refetchDevboxList();
          retryCount++;
        }
      };
      retry();
    } catch (error: any) {
      toast({
        title: typeof error === 'string' ? error : error.message || t('delete_failed'),
        status: 'error'
      });
      console.error(error);
    }
    setLoading(false);
  }, [devbox.name, removeDevboxIDE, toast, t, onSuccess, onClose, refetchDevboxList]);

  return (
    <Modal isOpen onClose={onClose} lockFocusAcrossFrames={false} size={'lg'}>
      <ModalOverlay />
      <ModalContent>
        <ModalHeader>
          <Flex alignItems={'center'} gap={'10px'}>
            <MyIcon name="warning" width={'20px'} h={'20px'} />
            {t('delete_warning')}
          </Flex>
        </ModalHeader>
        <ModalCloseButton top={'10px'} right={'10px'} />
        <ModalBody pb={4}>
          <Box>{t('delete_warning_content')}</Box>
          <Box
            fontSize={'12px'}
            color={'grayModern.600'}
            mt={2}
            bg={'grayModern.50'}
            borderRadius={'4px'}
            p={2}
          >
            {t('delete_warning_content_2')}
          </Box>
          <Box mt={4}>
            {t.rich('please_enter_devbox_name_confirm', {
              name: devbox.name,
              strong: (chunks) => (
                <Text fontWeight={'bold'} display={'inline-block'} userSelect={'all'}>
                  {chunks}
                </Text>
              )
            })}
          </Box>
          <Input
            placeholder={devbox.name}
            value={inputValue}
            onChange={(e) => setInputValue(e.target.value)}
            mt={4}
            w={'100%'}
            border={'1px solid'}
            borderColor={'grayModern.300'}
            borderRadius={'4px'}
            p={2}
          />
        </ModalBody>
        <ModalFooter>
          <Button onClick={onClose} variant={'outline'}>
            {t('cancel')}
          </Button>
          <Button
            ml={3}
            variant={'solid'}
            isLoading={loading}
            onClick={handleDelDevbox}
            isDisabled={inputValue !== devbox.name}
          >
            {t('confirm_delete')}
          </Button>
        </ModalFooter>
      </ModalContent>
    </Modal>
  );
};

export default DelModal;<|MERGE_RESOLUTION|>--- conflicted
+++ resolved
@@ -19,10 +19,6 @@
 import { delDevbox } from '@/api/devbox';
 import MyIcon from '@/components/Icon';
 import { useIDEStore } from '@/stores/ide';
-<<<<<<< HEAD
-import { useDevboxStore } from '@/stores/devbox';
-=======
->>>>>>> 5492fb34
 import { DevboxDetailTypeV2, DevboxListItemTypeV2 } from '@/types/devbox';
 
 const DelModal = ({
@@ -48,18 +44,10 @@
       setLoading(true);
       await delDevbox(devbox.name);
       removeDevboxIDE(devbox.name);
-<<<<<<< HEAD
-
-=======
->>>>>>> 5492fb34
       toast({
         title: t('delete_successful'),
         status: 'success'
       });
-<<<<<<< HEAD
-
-=======
->>>>>>> 5492fb34
       onSuccess();
       onClose();
 
