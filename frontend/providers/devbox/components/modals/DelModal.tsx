--- conflicted
+++ resolved
@@ -17,16 +17,10 @@
 import { useCallback, useState } from 'react'
 
 import { delDevbox } from '@/api/devbox'
-<<<<<<< HEAD
-
+import MyIcon from '@/components/Icon'
 import { useIDEStore } from '@/stores/ide'
 import { useDevboxStore } from '@/stores/devbox'
-import { DevboxDetailType, DevboxListItemType } from '@/types/devbox'
-=======
-import MyIcon from '@/components/Icon'
-import { useIDEStore } from '@/stores/ide'
 import { DevboxDetailTypeV2, DevboxListItemTypeV2 } from '@/types/devbox'
->>>>>>> dade357f
 
 const DelModal = ({
   devbox,
