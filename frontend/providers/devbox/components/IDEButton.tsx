import {
  Box,
  Button,
  ButtonProps,
  Flex,
  FlexProps,
  IconButton,
  Menu,
  MenuButton,
  MenuItem,
  MenuList,
  Tooltip
} from '@chakra-ui/react';
import { useMessage } from '@sealos/ui';
import { useTranslations } from 'next-intl';
import { useCallback, useState } from 'react';

<<<<<<< HEAD
import { getSSHConnectionInfo } from '@/api/devbox';
import { useEnvStore } from '@/stores/env';
import { IDEType, useIDEStore } from '@/stores/ide';
import { DevboxStatusMapType } from '@/types/devbox';
import MyIcon from './Icon';

interface Props {
  devboxName: string;
=======
import MyIcon from './Icon';
import { useEnvStore } from '@/stores/env';
import { IDEType, useIDEStore } from '@/stores/ide';
import { DevboxStatusMapType } from '@/types/devbox';
import { getSSHConnectionInfo } from '@/api/devbox';
import JetBrainsGuideModal from './modals/JetbrainsGuideModal';

interface Props {
  devboxName: string;
  runtimeType: string;
>>>>>>> 5492fb34
  sshPort: number;
  status: DevboxStatusMapType;
  isBigButton?: boolean;
  leftButtonProps?: ButtonProps;
  rightButtonProps?: ButtonProps;
<<<<<<< HEAD
=======
}

export interface JetBrainsGuideData {
  devboxName: string;
  runtimeType: string;
  privateKey: string;
  userName: string;
  token: string;
  workingDir: string;
  host: string;
  port: string;
  configHost: string;
>>>>>>> 5492fb34
}

const IDEButton = ({
  devboxName,
  runtimeType,
  sshPort,
  status,
  isBigButton = true,
  leftButtonProps = {},
  rightButtonProps = {},
  ...props
}: Props & FlexProps) => {
  const t = useTranslations();
<<<<<<< HEAD

  const { env } = useEnvStore();
  const { message: toast } = useMessage();
  const [loading, setLoading] = useState(false);
  const { getDevboxIDEByDevboxName, updateDevboxIDE } = useIDEStore();
  const currentIDE = getDevboxIDEByDevboxName(devboxName) as IDEType;

  const handleGotoIDE = useCallback(
    async (currentIDE: IDEType = 'vscode') => {
      setLoading(true);

      toast({
        title: t('opening_ide'),
        status: 'info'
      });
=======

  const { env } = useEnvStore();
  const { message: toast } = useMessage();
  const { getDevboxIDEByDevboxName, updateDevboxIDE } = useIDEStore();

  const [loading, setLoading] = useState(false);
  const [jetbrainsGuideData, setJetBrainsGuideData] = useState<JetBrainsGuideData>();
  const [onOpenJetbrainsModal, setOnOpenJetbrainsModal] = useState(false);
  const currentIDE = getDevboxIDEByDevboxName(devboxName) as IDEType;

  const handleGotoIDE = useCallback(
    async (currentIDE: IDEType = 'cursor') => {
      setLoading(true);

      if (currentIDE !== 'jetbrains') {
        toast({
          title: t('opening_ide'),
          status: 'info'
        });
      }
>>>>>>> 5492fb34

      try {
        const { base64PrivateKey, userName, workingDir, token } = await getSSHConnectionInfo({
          devboxName
        });
<<<<<<< HEAD
=======
        const sshPrivateKey = Buffer.from(base64PrivateKey, 'base64').toString('utf-8');

        setJetBrainsGuideData({
          devboxName,
          runtimeType,
          privateKey: sshPrivateKey,
          userName,
          token,
          workingDir,
          host: env.sealosDomain,
          port: sshPort.toString(),
          configHost: `${env.sealosDomain}_${env.namespace}_${devboxName}`
        });

        if (currentIDE === 'jetbrains') {
          setOnOpenJetbrainsModal(true);
          return;
        }
>>>>>>> 5492fb34

        const idePrefix = ideObj[currentIDE].prefix;
        const fullUri = `${idePrefix}labring.devbox-aio?sshDomain=${encodeURIComponent(
          `${userName}@${env.sealosDomain}`
        )}&sshPort=${encodeURIComponent(sshPort)}&base64PrivateKey=${encodeURIComponent(
          base64PrivateKey
        )}&sshHostLabel=${encodeURIComponent(
          `${env.sealosDomain}_${env.namespace}_${devboxName}`
        )}&workingDir=${encodeURIComponent(workingDir)}&token=${encodeURIComponent(token)}`;
        window.location.href = fullUri;
      } catch (error: any) {
        console.error(error, '==');
      } finally {
        setLoading(false);
      }
    },
<<<<<<< HEAD
    [devboxName, env.namespace, env.sealosDomain, setLoading, sshPort, toast, t]
=======
    [toast, t, devboxName, runtimeType, env.sealosDomain, env.namespace, sshPort]
>>>>>>> 5492fb34
  );

  return (
    <Flex className="guide-ide-button" {...props}>
      <Tooltip label={t('ide_tooltip')} hasArrow bg={'#FFFFFF'} color={'grayModern.900'}>
        <Button
          height={'32px'}
          width={'100px'}
          fontSize={'base'}
          bg={'grayModern.150'}
          color={'grayModern.900'}
          _hover={{
            color: 'brightBlue.600',
            bg: '#1118240D'
          }}
          borderRightWidth={0}
          borderRightRadius={0}
          onClick={() => handleGotoIDE(currentIDE)}
          isDisabled={status.value !== 'Running' || loading}
          {...leftButtonProps}
        >
          {isBigButton ? (
            <Flex alignItems={'center'} w={'100%'} justifyContent={'center'}>
              <MyIcon name={currentIDE} w={'25%'} />
              <Box w={'75%'} textAlign={'center'} px={'7px'}>
                {ideObj[currentIDE]?.label}
              </Box>
            </Flex>
          ) : (
            <MyIcon name={currentIDE} w={'16px'} />
          )}
        </Button>
      </Tooltip>
      <Menu placement="bottom-end" isLazy>
        <MenuButton
          height={'32px'}
          bg={'grayModern.150'}
          color={'grayModern.900'}
          _hover={{
            color: 'brightBlue.600'
          }}
          p={2}
          borderLeftRadius={0}
          borderLeftWidth={0}
          boxShadow={
            '2px 1px 2px 0px rgba(19, 51, 107, 0.05),0px 0px 1px 0px rgba(19, 51, 107, 0.08)'
          }
          as={IconButton}
          isDisabled={status.value !== 'Running' || loading}
          icon={<MyIcon name={'chevronDown'} w={'16px'} h={'16px'} />}
          _before={{
            content: '""',
            position: 'absolute',
            left: 0,
            top: '50%',
            transform: 'translateY(-50%)',
            width: '1px',
            height: '20px',
            backgroundColor: 'grayModern.250'
          }}
          {...rightButtonProps}
        />
        <MenuList
          color={'grayModern.600'}
          fontWeight={500}
          fontSize={'12px'}
          defaultValue={currentIDE}
          px={1}
        >
          {menuItems.map((item) => (
            <MenuItem
              key={item.value}
              value={item.value}
              onClick={() => {
                updateDevboxIDE(item.value as IDEType, devboxName);
                handleGotoIDE(item.value as IDEType);
              }}
              icon={<MyIcon name={item.value as IDEType} w={'16px'} />}
              _hover={{
                bg: '#1118240D',
                borderRadius: 4
              }}
              _focus={{
                bg: '#1118240D',
                borderRadius: 4
              }}
            >
              <Flex justifyContent="space-between" alignItems="center" width="100%">
                {item?.menuLabel}
                {currentIDE === item.value && <MyIcon name="check" w={'16px'} />}
              </Flex>
            </MenuItem>
          ))}
        </MenuList>
      </Menu>
      {!!onOpenJetbrainsModal && !!jetbrainsGuideData && (
        <JetBrainsGuideModal
          onSuccess={() => {}}
          onClose={() => setOnOpenJetbrainsModal(false)}
          jetbrainsGuideData={jetbrainsGuideData}
        />
      )}
    </Flex>
  );
};

export const ideObj = {
  vscode: {
    label: 'VSCode',
    menuLabel: 'VSCode',
    icon: 'vscode',
    prefix: 'vscode://',
    value: 'vscode',
    sortId: 0
  },
  vscodeInsiders: {
    label: 'Insiders',
    menuLabel: 'VSCode Insiders',
    icon: 'vscodeInsiders',
    prefix: 'vscode-insiders://',
    value: 'vscodeInsiders',
    sortId: 1
  },
  cursor: {
    label: 'Cursor',
    menuLabel: 'Cursor',
    icon: 'cursor',
    prefix: 'cursor://',
    value: 'cursor',
    sortId: 2
  },
  windsurf: {
    label: 'Windsurf',
    menuLabel: 'Windsurf',
    icon: 'windsurf',
    prefix: 'windsurf://',
    value: 'windsurf',
    sortId: 3
  },
  trae: {
    label: 'Trae',
    menuLabel: 'Trae',
    icon: 'trae',
    prefix: 'trae://',
    value: 'trae',
    sortId: 4
  },
  jetbrains: {
    label: 'JetBrains',
    icon: 'jetbrains',
    menuLabel: 'JetBrains',
    prefix: '-',
    value: 'jetbrains',
    sortId: 4
  }
} as const;

const menuItems = Object.values(ideObj)
  .sort((a, b) => a.sortId - b.sortId)
  .map(({ value, menuLabel }) => ({ value, menuLabel }));

export default IDEButton;<|MERGE_RESOLUTION|>--- conflicted
+++ resolved
@@ -15,16 +15,6 @@
 import { useTranslations } from 'next-intl';
 import { useCallback, useState } from 'react';
 
-<<<<<<< HEAD
-import { getSSHConnectionInfo } from '@/api/devbox';
-import { useEnvStore } from '@/stores/env';
-import { IDEType, useIDEStore } from '@/stores/ide';
-import { DevboxStatusMapType } from '@/types/devbox';
-import MyIcon from './Icon';
-
-interface Props {
-  devboxName: string;
-=======
 import MyIcon from './Icon';
 import { useEnvStore } from '@/stores/env';
 import { IDEType, useIDEStore } from '@/stores/ide';
@@ -35,14 +25,11 @@
 interface Props {
   devboxName: string;
   runtimeType: string;
->>>>>>> 5492fb34
   sshPort: number;
   status: DevboxStatusMapType;
   isBigButton?: boolean;
   leftButtonProps?: ButtonProps;
   rightButtonProps?: ButtonProps;
-<<<<<<< HEAD
-=======
 }
 
 export interface JetBrainsGuideData {
@@ -55,7 +42,6 @@
   host: string;
   port: string;
   configHost: string;
->>>>>>> 5492fb34
 }
 
 const IDEButton = ({
@@ -69,23 +55,6 @@
   ...props
 }: Props & FlexProps) => {
   const t = useTranslations();
-<<<<<<< HEAD
-
-  const { env } = useEnvStore();
-  const { message: toast } = useMessage();
-  const [loading, setLoading] = useState(false);
-  const { getDevboxIDEByDevboxName, updateDevboxIDE } = useIDEStore();
-  const currentIDE = getDevboxIDEByDevboxName(devboxName) as IDEType;
-
-  const handleGotoIDE = useCallback(
-    async (currentIDE: IDEType = 'vscode') => {
-      setLoading(true);
-
-      toast({
-        title: t('opening_ide'),
-        status: 'info'
-      });
-=======
 
   const { env } = useEnvStore();
   const { message: toast } = useMessage();
@@ -106,14 +75,11 @@
           status: 'info'
         });
       }
->>>>>>> 5492fb34
 
       try {
         const { base64PrivateKey, userName, workingDir, token } = await getSSHConnectionInfo({
           devboxName
         });
-<<<<<<< HEAD
-=======
         const sshPrivateKey = Buffer.from(base64PrivateKey, 'base64').toString('utf-8');
 
         setJetBrainsGuideData({
@@ -132,7 +98,6 @@
           setOnOpenJetbrainsModal(true);
           return;
         }
->>>>>>> 5492fb34
 
         const idePrefix = ideObj[currentIDE].prefix;
         const fullUri = `${idePrefix}labring.devbox-aio?sshDomain=${encodeURIComponent(
@@ -149,11 +114,7 @@
         setLoading(false);
       }
     },
-<<<<<<< HEAD
-    [devboxName, env.namespace, env.sealosDomain, setLoading, sshPort, toast, t]
-=======
     [toast, t, devboxName, runtimeType, env.sealosDomain, env.namespace, sshPort]
->>>>>>> 5492fb34
   );
 
   return (
