--- conflicted
+++ resolved
@@ -19,7 +19,6 @@
 import { useEnvStore } from '@/stores/env'
 import { IDEType, useIDEStore } from '@/stores/ide'
 import { DevboxStatusMapType } from '@/types/devbox'
-<<<<<<< HEAD
 import { getSSHConnectionInfo, getSSHRuntimeInfo } from '@/api/devbox'
 import JetBrainsGuideModal from './modals/JetbrainsGuideModal'
 
@@ -27,12 +26,6 @@
   devboxName: string
   runtimeVersion: string
   runtimeType: string
-=======
-import MyIcon from './Icon'
-
-interface Props {
-  devboxName: string
->>>>>>> 5793471f
   sshPort: number
   status: DevboxStatusMapType
   isBigButton?: boolean
@@ -54,11 +47,8 @@
 
 const IDEButton = ({
   devboxName,
-<<<<<<< HEAD
   runtimeVersion,
   runtimeType,
-=======
->>>>>>> 5793471f
   sshPort,
   status,
   isBigButton = true,
@@ -92,7 +82,6 @@
         const { base64PrivateKey, userName, workingDir, token } = await getSSHConnectionInfo({
           devboxName
         })
-<<<<<<< HEAD
         const { workingDir } = await getSSHRuntimeInfo(runtimeVersion)
         const sshPrivateKey = Buffer.from(base64PrivateKey, 'base64').toString('utf-8')
 
@@ -112,8 +101,6 @@
           setOnOpenJetbrainsModal(true)
           return
         }
-=======
->>>>>>> 5793471f
 
         const idePrefix = ideObj[currentIDE].prefix
         const fullUri = `${idePrefix}labring.devbox-aio?sshDomain=${encodeURIComponent(
@@ -130,11 +117,7 @@
         setLoading(false)
       }
     },
-<<<<<<< HEAD
     [toast, t, devboxName, runtimeVersion, runtimeType, env.sealosDomain, env.namespace, sshPort]
-=======
-    [devboxName, env.namespace, env.sealosDomain, setLoading, sshPort, toast, t]
->>>>>>> 5793471f
   )
 
   return (
@@ -148,7 +131,7 @@
           color={'grayModern.900'}
           _hover={{
             color: 'brightBlue.600',
-            bg:"#1118240D"
+            bg: '#1118240D'
           }}
           borderRightWidth={0}
           borderRightRadius={0}
@@ -175,7 +158,6 @@
           _hover={{
             color: 'brightBlue.600'
           }}
-          
           p={2}
           borderLeftRadius={0}
           borderLeftWidth={0}
@@ -269,7 +251,6 @@
     menuLabel: 'Windsurf',
     icon: 'windsurf',
     prefix: 'windsurf://',
-<<<<<<< HEAD
     value: 'windsurf'
   },
   jetbrains: {
@@ -278,13 +259,11 @@
     menuLabel: 'JetBrains',
     prefix: '-',
     value: 'jetbrains'
-=======
-    value: 'windsurf',
-    sortId: 3
->>>>>>> 5793471f
   }
 } as const
 
-const menuItems = Object.values(ideObj).sort((a,b)=>a.sortId - b.sortId).map(({ value, menuLabel }) => ({ value, menuLabel }))
+const menuItems = Object.values(ideObj)
+  .sort((a, b) => a.sortId - b.sortId)
+  .map(({ value, menuLabel }) => ({ value, menuLabel }))
 
 export default IDEButton