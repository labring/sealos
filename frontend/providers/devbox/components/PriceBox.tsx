import { useMemo } from 'react';
import { CurrencySymbol } from '@sealos/ui';
import { useTranslations } from 'next-intl';
import { Box, Flex, useTheme, Text } from '@chakra-ui/react';

import { usePriceStore } from '@/stores/price';
import { useEnvStore } from '@/stores/env';

export const colorMap = {
  cpu: '#33BABB',
  memory: '#36ADEF',
  nodeports: '#8172D8'
};

const PriceBox = ({
  components = []
}: {
  components: {
    cpu: number;
    memory: number;
    nodeports: number;
<<<<<<< HEAD
    gpu?: {
      type: string;
      amount: number;
    };
=======
>>>>>>> 5492fb34
  }[];
}) => {
  const theme = useTheme();
  const t = useTranslations();
  const { env } = useEnvStore();

  const { sourcePrice } = usePriceStore();

  const priceList: {
    label: string;
    color: string;
    value: string;
  }[] = useMemo(() => {
    let cp = 0;
    let mp = 0;
    let pp = 0;
    let tp = 0;
<<<<<<< HEAD
    let gp = 0;

    components.forEach(({ cpu, memory, nodeports, gpu }) => {
      cp = (sourcePrice.cpu * cpu * 24) / 1000;
      mp = (sourcePrice.memory * memory * 24) / 1024;
      pp = sourcePrice.nodeports * nodeports * 24;

      gp = (() => {
        if (!gpu || !gpu.amount) return 0;
        const item = sourcePrice?.gpu?.find((item) => item.type === gpu.type);
        if (!item) return 0;
        return +(item.price * gpu.amount * 24);
      })();

      tp = cp + mp + pp + gp;
=======

    components.forEach(({ cpu, memory, nodeports }) => {
      cp = (sourcePrice.cpu * cpu * 24) / 1000;
      mp = (sourcePrice.memory * memory * 24) / 1024;
      pp = sourcePrice.nodeports * nodeports * 24;
      tp = cp + mp + pp;
>>>>>>> 5492fb34
    });

    return [
      {
        label: 'cpu',
        color: '#33BABB',
        value: cp.toFixed(2)
      },
      { label: 'memory', color: '#36ADEF', value: mp.toFixed(2) },
      {
        label: 'nodeports',
        color: '#8172D8',
        value: pp.toFixed(2)
      },
      ...(sourcePrice?.gpu ? [{ label: 'GPU', color: '#89CD11', value: gp.toFixed(2) }] : []),
      { label: 'total_price', color: '#485058', value: tp.toFixed(2) }
    ];
<<<<<<< HEAD
  }, [components, sourcePrice.cpu, sourcePrice.memory, sourcePrice.nodeports, sourcePrice.gpu]);
=======
  }, [components, sourcePrice.cpu, sourcePrice.memory, sourcePrice.nodeports]);
>>>>>>> 5492fb34

  return (
    <Box bg={'#FFF'} borderRadius={'md'} border={theme.borders.base} className="guide-cost">
      <Flex py={3} px={'20px'} borderBottom={theme.borders.base} gap={'8px'}>
        <Text color={'grayModern.900'} fontWeight={500}>
          {t('estimated_price')}
        </Text>
        <Text color={'grayModern.500'}> ({t('daily')})</Text>
      </Flex>
      <Flex flexDirection={'column'} gap={'12px'} py={'16px'} px={'20px'}>
        {priceList.map((item) => (
          <Flex key={item?.label} alignItems={'center'}>
            <Box bg={item.color} w={'8px'} h={'8px'} borderRadius={'10px'} mr={2}></Box>
            <Box flex={'0 0 90px'}>{t(item?.label)}:</Box>
            <Flex alignItems={'center'} gap={'4px'}>
              <CurrencySymbol type={env.currencySymbol} />
              {item.value}
            </Flex>
          </Flex>
        ))}
      </Flex>
    </Box>
  );
};

export default PriceBox;<|MERGE_RESOLUTION|>--- conflicted
+++ resolved
@@ -19,13 +19,10 @@
     cpu: number;
     memory: number;
     nodeports: number;
-<<<<<<< HEAD
     gpu?: {
       type: string;
       amount: number;
     };
-=======
->>>>>>> 5492fb34
   }[];
 }) => {
   const theme = useTheme();
@@ -43,7 +40,6 @@
     let mp = 0;
     let pp = 0;
     let tp = 0;
-<<<<<<< HEAD
     let gp = 0;
 
     components.forEach(({ cpu, memory, nodeports, gpu }) => {
@@ -59,14 +55,6 @@
       })();
 
       tp = cp + mp + pp + gp;
-=======
-
-    components.forEach(({ cpu, memory, nodeports }) => {
-      cp = (sourcePrice.cpu * cpu * 24) / 1000;
-      mp = (sourcePrice.memory * memory * 24) / 1024;
-      pp = sourcePrice.nodeports * nodeports * 24;
-      tp = cp + mp + pp;
->>>>>>> 5492fb34
     });
 
     return [
@@ -84,11 +72,7 @@
       ...(sourcePrice?.gpu ? [{ label: 'GPU', color: '#89CD11', value: gp.toFixed(2) }] : []),
       { label: 'total_price', color: '#485058', value: tp.toFixed(2) }
     ];
-<<<<<<< HEAD
   }, [components, sourcePrice.cpu, sourcePrice.memory, sourcePrice.nodeports, sourcePrice.gpu]);
-=======
-  }, [components, sourcePrice.cpu, sourcePrice.memory, sourcePrice.nodeports]);
->>>>>>> 5492fb34
 
   return (
     <Box bg={'#FFF'} borderRadius={'md'} border={theme.borders.base} className="guide-cost">
