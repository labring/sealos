import React, { useMemo } from 'react';
import { useTranslations } from 'next-intl';
import Image from 'next/image';

import { cn } from '@sealos/shadcn-ui';
import { GpuType } from '@/types/user';
import { usePriceStore } from '@/stores/price';

const GPUItem = ({ gpu, className }: { gpu?: GpuType; className?: string }) => {
  const t = useTranslations();
  const { sourcePrice } = usePriceStore();

  const gpuAlias = useMemo(() => {
    const gpuItem = sourcePrice?.gpu?.find((item) => item.type === gpu?.type);
    return gpuItem?.alias || gpu?.type || '';
  }, [gpu?.type, sourcePrice?.gpu]);

  return (
<<<<<<< HEAD
    <div className={cn('flex items-center whitespace-nowrap text-sm text-zinc-600', className)}>
=======
    <div className={cn('flex items-center whitespace-nowrap', className)}>
>>>>>>> cf30c2f5
      <Image src="/images/nvidia.svg" alt="GPU" width={16} height={16} className="mr-2" />
      {gpuAlias && (
        <>
          <span>{gpuAlias}</span>
          <span className="mx-1">/</span>
        </>
      )}
      <span>
        {!!gpuAlias ? gpu?.amount : 0}
        {t('Card')}
      </span>
    </div>
  );
};

export default GPUItem;<|MERGE_RESOLUTION|>--- conflicted
+++ resolved
@@ -16,11 +16,7 @@
   }, [gpu?.type, sourcePrice?.gpu]);
 
   return (
-<<<<<<< HEAD
-    <div className={cn('flex items-center whitespace-nowrap text-sm text-zinc-600', className)}>
-=======
-    <div className={cn('flex items-center whitespace-nowrap', className)}>
->>>>>>> cf30c2f5
+    <div className={cn('flex items-center text-sm whitespace-nowrap text-zinc-600', className)}>
       <Image src="/images/nvidia.svg" alt="GPU" width={16} height={16} className="mr-2" />
       {gpuAlias && (
         <>
