--- conflicted
+++ resolved
@@ -22,10 +22,7 @@
 
 import { KBDevboxReleaseType, KBDevboxType, KBDevboxTypeV2 } from '@/types/k8s';
 import { calculateUptime, cpuFormatToM, formatPodTime, memoryFormatToMi } from '@/utils/tools';
-<<<<<<< HEAD
 import { gpuNodeSelectorKey, gpuResourceKey } from '../constants/devbox';
-=======
->>>>>>> 5492fb34
 
 export const adaptDevboxListItem = (devbox: KBDevboxType): DevboxListItemType => {
   return {
@@ -92,71 +89,18 @@
       xData: new Array(30).fill(0),
       yData: new Array(30).fill('0')
     },
-<<<<<<< HEAD
-    lastTerminatedReason:
-      devbox.status.lastState?.terminated && devbox.status.lastState.terminated.reason === 'Error'
-        ? devbox.status.state.waiting
-          ? devbox.status.state.waiting.reason
-          : devbox.status.state.terminated
-            ? devbox.status.state.terminated.reason
-            : ''
-        : ''
-  };
-};
-export const adaptDevboxDetail = (
-  devbox: KBDevboxType & { portInfos: any[] }
-): DevboxDetailType => {
-  return {
-    id: devbox.metadata?.uid || ``,
-    name: devbox.metadata.name || 'devbox',
-    runtimeType: devbox.spec.runtimeType || '',
-    runtimeVersion: devbox.spec.runtimeRef.name || '',
-    status:
-      devbox.status.phase && devboxStatusMap[devbox.status.phase]
-        ? devboxStatusMap[devbox.status.phase]
-        : devboxStatusMap.Error,
-    sshPort: devbox.status.network.nodePort,
-    isPause: devbox.status.phase === 'Stopped',
-    createTime: dayjs(devbox.metadata.creationTimestamp).format('YYYY-MM-DD HH:mm'),
-    cpu: cpuFormatToM(devbox.spec.resource.cpu),
-    memory: memoryFormatToMi(devbox.spec.resource.memory),
-    gpu: {
-      type: devbox.spec.nodeSelector?.[gpuNodeSelectorKey] || '',
-      amount: Number(devbox.spec.resource[gpuResourceKey] || 1),
-      manufacturers: 'nvidia'
-    },
-    usedCpu: {
-      name: '',
-      xData: new Array(30).fill(0),
-      yData: new Array(30).fill('0')
-    },
-    usedMemory: {
-      name: '',
-      xData: new Array(30).fill(0),
-      yData: new Array(30).fill('0')
-    },
-    networks: devbox.portInfos,
-    lastTerminatedReason:
-      devbox.status.lastState?.terminated && devbox.status.lastState.terminated.reason === 'Error'
-=======
     lastTerminatedReason: devbox.status
       ? devbox.status.lastState?.terminated && devbox.status.lastState.terminated.reason === 'Error'
->>>>>>> 5492fb34
         ? devbox.status.state.waiting
           ? devbox.status.state.waiting.reason
           : devbox.status.state.terminated
           ? devbox.status.state.terminated.reason
           : ''
         : ''
-<<<<<<< HEAD
-  };
-};
-=======
       : ''
   };
 };
 
->>>>>>> 5492fb34
 export const adaptDevboxDetailV2 = ([
   devbox,
   portInfos,
@@ -164,11 +108,7 @@
 ]: GetDevboxByNameReturn): DevboxDetailTypeV2 => {
   console.log('adaptDevboxDetailV2');
   const status =
-<<<<<<< HEAD
-    devbox.status.phase && devboxStatusMap[devbox.status.phase]
-=======
     devbox.status?.phase && devboxStatusMap[devbox.status.phase]
->>>>>>> 5492fb34
       ? devboxStatusMap[devbox.status.phase]
       : devboxStatusMap.Error;
   return {
@@ -187,6 +127,11 @@
     createTime: dayjs(devbox.metadata.creationTimestamp).format('YYYY-MM-DD HH:mm'),
     cpu: cpuFormatToM(devbox.spec.resource.cpu),
     memory: memoryFormatToMi(devbox.spec.resource.memory),
+    gpu: {
+      type: devbox.spec.nodeSelector?.[gpuNodeSelectorKey] || '',
+      amount: Number(devbox.spec.resource[gpuResourceKey] || 1),
+      manufacturers: 'nvidia'
+    },
     usedCpu: {
       name: '',
       xData: new Array(30).fill(0),
@@ -206,10 +151,7 @@
           ? devbox.status.state.terminated.reason
           : ''
         : ''
-<<<<<<< HEAD
-=======
       : ''
->>>>>>> 5492fb34
   };
 };
 export const adaptDevboxVersionListItem = (
@@ -343,24 +285,4 @@
       app.spec?.template?.spec?.containers?.[0]?.image ||
       ''
   };
-<<<<<<< HEAD
-};
-
-export const sliderNumber2MarkList = ({
-  val,
-  type,
-  gpuAmount = 1
-}: {
-  val: number[];
-  type: 'cpu' | 'memory';
-  gpuAmount?: number;
-}) => {
-  const newVal = val.map((item) => item * gpuAmount);
-
-  return newVal.map((item) => ({
-    label: type === 'memory' ? (item >= 1024 ? `${item / 1024} G` : `${item} M`) : `${item / 1000}`,
-    value: item
-  }));
-=======
->>>>>>> 5492fb34
 };