import yaml from 'js-yaml';

import { devboxKey, publicDomainKey } from '@/constants/devbox';
import { DevboxEditTypeV2, json2DevboxV2Data, ProtocolType } from '@/types/devbox';
import { produce } from 'immer';
import { nanoid, parseTemplateConfig, str2Num } from './tools';
import { getUserNamespace } from './user';

// deprecated
export const json2Devbox = (
<<<<<<< HEAD
=======
  data: DevboxEditType,
  runtimeNamespaceMap: RuntimeNamespaceMap,
  devboxAffinityEnable: string = 'true'
) => {
  // runtimeNamespace inject
  const runtimeNamespace = runtimeNamespaceMap[data.runtimeVersion];
  // gpu node selector
  const gpuMap = !!data.gpu?.type
    ? {
        nodeSelector: {
          [gpuNodeSelectorKey]: data.gpu.type
        }
      }
    : {};
  let json: any = {
    apiVersion: 'devbox.sealos.io/v1alpha1',
    kind: 'Devbox',
    metadata: {
      name: data.name
    },
    spec: {
      network: {
        type: 'NodePort',
        extraPorts: data.networks.map((item) => ({
          containerPort: item.port
        }))
      },
      resource: {
        cpu: `${str2Num(Math.floor(data.cpu))}m`,
        memory: `${str2Num(data.memory)}Mi`,
        ...(!!data.gpu?.type ? { [gpuResourceKey]: data.gpu.amount } : {})
      },
      ...(!!data.gpu?.type ? { runtimeClassName: 'nvidia' } : {}),
      runtimeRef: {
        name: data.runtimeVersion,
        namespace: runtimeNamespace
      },
      state: 'Running',
      ...gpuMap
    }
  };
  if (devboxAffinityEnable === 'true') {
    json.spec.tolerations = [
      {
        key: 'devbox.sealos.io/node',
        operator: 'Exists',
        effect: 'NoSchedule'
      }
    ];
    json.spec.affinity = {
      nodeAffinity: {
        requiredDuringSchedulingIgnoredDuringExecution: {
          nodeSelectorTerms: [
            {
              matchExpressions: [
                {
                  key: 'devbox.sealos.io/node',
                  operator: 'Exists'
                }
              ]
            }
          ]
        }
      }
    };
  }
  return yaml.dump(json);
};

// TODO: forget gpu support
export const json2DevboxV2 = (
>>>>>>> 51ec16f2
  data: Omit<json2DevboxV2Data, 'templateRepositoryUid'>,
  devboxAffinityEnable: string = 'true',
  storageLimit: string = '1Gi'
) => {
  const gpuMap = !!data.gpu?.type
    ? {
        nodeSelector: {
          [gpuNodeSelectorKey]: data.gpu.type
        }
      }
    : {};

  let json: any = {
    apiVersion: 'devbox.sealos.io/v1alpha2',
    kind: 'Devbox',
    metadata: {
      name: data.name
    },
    spec: {
      network: {
        type: 'SSHGate', // TODO: github import and local import maybe should adjust this too.
        extraPorts: data.networks.map((item) => ({
          containerPort: item.port
        }))
      },
      resource: {
        cpu: `${str2Num(Math.floor(data.cpu))}m`,
        memory: `${str2Num(data.memory)}Mi`,
        ...(!!data.gpu?.type ? { [gpuResourceKey]: data.gpu.amount } : {})
      },
      ...(!!data.gpu?.type ? { runtimeClassName: 'nvidia' } : {}),
      templateID: data.templateUid,
      image: data.image,
      config: produce(parseTemplateConfig(data.templateConfig), (draft) => {
        draft.appPorts = data.networks.map((item) => ({
          port: str2Num(item.port),
          name: item.portName,
          protocol: 'TCP',
          targetPort: str2Num(item.port)
        }));
        if (data.env && data.env.length > 0) {
          if (!draft.env) {
            draft.env = [];
          }
          draft.env = [...draft.env, ...data.env];
        }
      }),
      state: 'Running',
      ...gpuMap,
      runtimeClassName: 'devbox-runtime',
      storageLimit: storageLimit // 1Gi default
    }
  };
  if (devboxAffinityEnable === 'true') {
    json.spec.tolerations = [
      {
        key: 'devbox.sealos.io/node',
        operator: 'Exists',
        effect: 'NoSchedule'
      }
    ];
    json.spec.affinity = {
      nodeAffinity: {
        requiredDuringSchedulingIgnoredDuringExecution: {
          nodeSelectorTerms: [
            {
              matchExpressions: [
                {
                  key: 'devbox.sealos.io/node',
                  operator: 'Exists'
                }
              ]
            }
          ]
        }
      }
    };
  }
  return yaml.dump(json);
};

<<<<<<< HEAD
export const json2StartOrStop = ({
  devboxName,
  type
}: {
  devboxName: string;
  type: 'Paused' | 'Running';
}) => {
  const json = {
    apiVersion: 'devbox.sealos.io/v1alpha1',
    kind: 'Devbox',
    metadata: {
      name: devboxName
    },
    spec: {
      state: type
    }
  };
  return yaml.dump(json);
};
=======
>>>>>>> 51ec16f2
export const getDevboxReleaseName = (devboxName: string, tag: string) => {
  return `${devboxName}-${tag}`;
};
export const json2DevboxRelease = (data: {
  devboxName: string;
  tag: string;
  releaseDes: string;
  devboxUid: string;
  startDevboxAfterRelease: boolean;
}) => {
  const json = {
    apiVersion: 'devbox.sealos.io/v1alpha2',
    kind: 'DevBoxRelease',
    metadata: {
      name: getDevboxReleaseName(data.devboxName, data.tag),
      ownerReferences: [
        {
          apiVersion: 'devbox.sealos.io/v1alpha2',
          kind: 'Devbox',
          name: data.devboxName,
          blockOwnerDeletion: false,
          controller: false,
          uid: data.devboxUid
        }
      ]
    },
    spec: {
      devboxName: data.devboxName,
      version: data.tag,
      notes: data.releaseDes,
      startDevboxAfterRelease: data.startDevboxAfterRelease
    }
  };
  return yaml.dump(json);
};

export const json2Ingress = (
  data: Pick<DevboxEditTypeV2, 'name' | 'networks'>,
  ingressSecret: string
) => {
  // different protocol annotations
  const map = {
    HTTP: {
      'nginx.ingress.kubernetes.io/ssl-redirect': 'false',
      'nginx.ingress.kubernetes.io/backend-protocol': 'HTTP',
      'nginx.ingress.kubernetes.io/client-body-buffer-size': '64k',
      'nginx.ingress.kubernetes.io/proxy-buffer-size': '64k',
      'nginx.ingress.kubernetes.io/proxy-send-timeout': '300',
      'nginx.ingress.kubernetes.io/proxy-read-timeout': '300',
      'nginx.ingress.kubernetes.io/server-snippet':
        'client_header_buffer_size 64k;\nlarge_client_header_buffers 4 128k;\n'
    },
    GRPC: {
      'nginx.ingress.kubernetes.io/ssl-redirect': 'false',
      'nginx.ingress.kubernetes.io/backend-protocol': 'GRPC'
    },
    WS: {
      'nginx.ingress.kubernetes.io/proxy-read-timeout': '3600',
      'nginx.ingress.kubernetes.io/proxy-send-timeout': '3600',
      'nginx.ingress.kubernetes.io/backend-protocol': 'WS'
    }
  };

  const result = data.networks
    .filter((item) => item.openPublicDomain)
    .map((network) => {
      const host = network.customDomain ? network.customDomain : network.publicDomain;
      const networkName = network.networkName || nanoid();

      const secretName = network.customDomain ? networkName : ingressSecret;
      const ingress = {
        apiVersion: 'networking.k8s.io/v1',
        kind: 'Ingress',
        metadata: {
          name: networkName,
          labels: {
            [devboxKey]: data.name,
            [publicDomainKey]: network.publicDomain
          },
          annotations: {
            'kubernetes.io/ingress.class': 'nginx',
            'nginx.ingress.kubernetes.io/proxy-body-size': '32m',
            ...map[(network.protocol as ProtocolType) || 'HTTP']
          }
        },
        spec: {
          rules: [
            {
              host,
              http: {
                paths: [
                  {
                    pathType: 'Prefix',
                    path: '/',
                    backend: {
                      service: {
                        name: data.name,
                        port: {
                          number: network.port
                        }
                      }
                    }
                  }
                ]
              }
            }
          ],
          tls: [
            {
              hosts: [host],
              secretName
            }
          ]
        }
      };
      const issuer = {
        apiVersion: 'cert-manager.io/v1',
        kind: 'Issuer',
        metadata: {
          name: networkName,
          labels: {
            [devboxKey]: data.name
          }
        },
        spec: {
          acme: {
            server: 'https://acme-v02.api.letsencrypt.org/directory',
            email: 'admin@sealos.io',
            privateKeySecretRef: {
              name: 'letsencrypt-prod'
            },
            solvers: [
              {
                http01: {
                  ingress: {
                    class: 'nginx',
                    serviceType: 'ClusterIP'
                  }
                }
              }
            ]
          }
        }
      };
      const certificate = {
        apiVersion: 'cert-manager.io/v1',
        kind: 'Certificate',
        metadata: {
          name: networkName,
          labels: {
            [devboxKey]: data.name
          }
        },
        spec: {
          secretName,
          dnsNames: [network.customDomain],
          issuerRef: {
            name: networkName,
            kind: 'Issuer'
          }
        }
      };

      let resYaml = yaml.dump(ingress);
      if (network.customDomain) {
        resYaml += `\n---\n${yaml.dump(issuer)}\n---\n${yaml.dump(certificate)}`;
      }
      return resYaml;
    });

  return result.join('\n---\n');
};
export const json2Service = (data: Pick<DevboxEditTypeV2, 'name' | 'networks'>) => {
  if (data.networks.length === 0) {
    return '';
  }
  const template = {
    apiVersion: 'v1',
    kind: 'Service',
    metadata: {
      name: data.name,
      labels: {
        [devboxKey]: data.name
      }
    },
    spec: {
      ports: data.networks.map((item) => ({
        port: str2Num(item.port),
        targetPort: str2Num(item.port),
        name: item.portName || nanoid()
      })),
      selector: {
        ['app.kubernetes.io/name']: data.name,
        ['app.kubernetes.io/part-of']: 'devbox',
        ['app.kubernetes.io/managed-by']: 'sealos'
      }
    }
  };
  return yaml.dump(template);
};
export const limitRangeYaml = `
apiVersion: v1
kind: LimitRange
metadata:
  name: ${getUserNamespace()}
spec:
  limits:
    - default:
        cpu: 50m
        memory: 64Mi
      type: Container
`;
export const generateYamlList = (
  data: json2DevboxV2Data,
  env: {
    devboxAffinityEnable?: string;
    storageLimit?: string;
    ingressSecret: string;
  }
) => {
  return [
    {
      filename: 'devbox.yaml',
<<<<<<< HEAD
      value: json2Devbox(data, env.devboxAffinityEnable, env.squashEnable)
=======
      value: json2DevboxV2(data, env.devboxAffinityEnable, env.storageLimit)
>>>>>>> 51ec16f2
    },
    ...(data.networks.length > 0
      ? [
          {
            filename: 'service.yaml',
            value: json2Service(data)
          }
        ]
      : []),
    ...(data.networks.find((item) => item.openPublicDomain)
      ? [
          {
            filename: 'ingress.yaml',
            value: json2Ingress(data, env.ingressSecret)
          }
        ]
      : [])
  ];
};<|MERGE_RESOLUTION|>--- conflicted
+++ resolved
@@ -8,8 +8,6 @@
 
 // deprecated
 export const json2Devbox = (
-<<<<<<< HEAD
-=======
   data: DevboxEditType,
   runtimeNamespaceMap: RuntimeNamespaceMap,
   devboxAffinityEnable: string = 'true'
@@ -81,7 +79,6 @@
 
 // TODO: forget gpu support
 export const json2DevboxV2 = (
->>>>>>> 51ec16f2
   data: Omit<json2DevboxV2Data, 'templateRepositoryUid'>,
   devboxAffinityEnable: string = 'true',
   storageLimit: string = '1Gi'
@@ -163,28 +160,6 @@
   return yaml.dump(json);
 };
 
-<<<<<<< HEAD
-export const json2StartOrStop = ({
-  devboxName,
-  type
-}: {
-  devboxName: string;
-  type: 'Paused' | 'Running';
-}) => {
-  const json = {
-    apiVersion: 'devbox.sealos.io/v1alpha1',
-    kind: 'Devbox',
-    metadata: {
-      name: devboxName
-    },
-    spec: {
-      state: type
-    }
-  };
-  return yaml.dump(json);
-};
-=======
->>>>>>> 51ec16f2
 export const getDevboxReleaseName = (devboxName: string, tag: string) => {
   return `${devboxName}-${tag}`;
 };
@@ -408,11 +383,7 @@
   return [
     {
       filename: 'devbox.yaml',
-<<<<<<< HEAD
-      value: json2Devbox(data, env.devboxAffinityEnable, env.squashEnable)
-=======
       value: json2DevboxV2(data, env.devboxAffinityEnable, env.storageLimit)
->>>>>>> 51ec16f2
     },
     ...(data.networks.length > 0
       ? [
