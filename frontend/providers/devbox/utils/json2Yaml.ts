import yaml from 'js-yaml'

<<<<<<< HEAD
import { str2Num } from './tools'
import { getUserNamespace } from './user'
import { DevboxEditType } from '@/types/devbox'
import { RuntimeNamespaceMap } from '@/types/static'
import { devboxKey, gpuNodeSelectorKey, gpuResourceKey, publicDomainKey } from '@/constants/devbox'
=======
import { devboxKey, publicDomainKey } from '@/constants/devbox'
import { DevboxEditType, DevboxEditTypeV2, json2DevboxV2Data, ProtocolType, runtimeNamespaceMapType } from '@/types/devbox'
import { produce } from 'immer'
import { parseTemplateConfig, str2Num } from './tools'
import { getUserNamespace } from './user'
>>>>>>> dade357f

export const json2Devbox = (
  data: DevboxEditType,
  runtimeNamespaceMap: RuntimeNamespaceMap,
  devboxAffinityEnable: string = 'true',
  squashEnable: string = 'false'
) => {
  // runtimeNamespace inject
  const runtimeNamespace = runtimeNamespaceMap[data.runtimeVersion]

  // gpu node selector
  const gpuMap = !!data.gpu?.type
    ? {
        nodeSelector: {
          [gpuNodeSelectorKey]: data.gpu.type
        }
      }
    : {}

  let json: any = {
    apiVersion: 'devbox.sealos.io/v1alpha1',
    kind: 'Devbox',
    metadata: {
      name: data.name
    },
    spec: {
      squash: squashEnable === 'true',
      network: {
        type: 'NodePort',
        extraPorts: data.networks.map((item) => ({
          containerPort: item.port
        }))
      },
      resource: {
        cpu: `${str2Num(Math.floor(data.cpu))}m`,
        memory: `${str2Num(data.memory)}Mi`,
        ...(!!data.gpu?.type ? { [gpuResourceKey]: data.gpu.amount } : {})
      },
      ...(!!data.gpu?.type ? { runtimeClassName: 'nvidia' } : {}),
      runtimeRef: {
        name: data.runtimeVersion,
        namespace: runtimeNamespace
      },
      state: 'Running',
      ...gpuMap
    }
  }
  if (devboxAffinityEnable === 'true') {
    json.spec.tolerations = [
      {
        key: 'devbox.sealos.io/node',
        operator: 'Exists',
        effect: 'NoSchedule'
      }
    ]
    json.spec.affinity = {
      nodeAffinity: {
        requiredDuringSchedulingIgnoredDuringExecution: {
          nodeSelectorTerms: [
            {
              matchExpressions: [
                {
                  key: 'devbox.sealos.io/node',
                  operator: 'Exists'
                }
              ]
            }
          ]
        }
      }
    }
  }
  return yaml.dump(json)
}
export const json2DevboxV2 = (
  data: json2DevboxV2Data,
  devboxAffinityEnable: string = 'true',
  squashEnable: string = 'false'
) => {
  let json: any = {
    apiVersion: 'devbox.sealos.io/v1alpha1',
    kind: 'Devbox',
    metadata: {
      name: data.name
    },
    spec: {
      squash: squashEnable === 'true',
      network: {
        type: 'NodePort',
        extraPorts: data.networks.map((item) => ({
          containerPort: item.port
        }))
      },
      resource: {
        cpu: `${str2Num(Math.floor(data.cpu))}m`,
        memory: `${str2Num(data.memory)}Mi`
      },
      templateID: data.templateUid,
      image: data.image,
      config: produce(parseTemplateConfig(data.templateConfig), draft=>{
        draft.appPorts = data.networks.map((item) => ({
          port: str2Num(item.port),
          name: item.portName,
          protocol: 'TCP',
          targetPort: str2Num(item.port)
        }))
      }),
      state: 'Running'
    }
  }
  if (devboxAffinityEnable === 'true') {
    json.spec.tolerations = [
      {
        key: 'devbox.sealos.io/node',
        operator: 'Exists',
        effect: 'NoSchedule'
      }
    ]
    json.spec.affinity = {
      nodeAffinity: {
        requiredDuringSchedulingIgnoredDuringExecution: {
          nodeSelectorTerms: [
            {
              matchExpressions: [
                {
                  key: 'devbox.sealos.io/node',
                  operator: 'Exists'
                }
              ]
            }
          ]
        }
      }
    }
  }
  return yaml.dump(json)
}
export const json2StartOrStop = ({
  devboxName,
  type
}: {
  devboxName: string
  type: 'Paused' | 'Running'
}) => {
  const json = {
    apiVersion: 'devbox.sealos.io/v1alpha1',
    kind: 'Devbox',
    metadata: {
      name: devboxName
    },
    spec: {
      state: type
    }
  }
  return yaml.dump(json)
}
export const getDevboxReleaseName = (devboxName: string, tag: string) => {
  return `${devboxName}-${tag}`
}
export const json2DevboxRelease = (data: {
  devboxName: string
  tag: string
  releaseDes: string
  devboxUid: string
}) => {
  const json = {
    apiVersion: 'devbox.sealos.io/v1alpha1',
    kind: 'DevBoxRelease',
    metadata: {
      name: getDevboxReleaseName(data.devboxName, data.tag),
      ownerReferences: [
        {
          apiVersion: 'devbox.sealos.io/v1alpha1',
          kind: 'Devbox',
          name: data.devboxName,
          blockOwnerDeletion: false,
          controller: false,
          uid: data.devboxUid
        }
      ]
    },
    spec: {
      devboxName: data.devboxName,
      newTag: data.tag,
      notes: data.releaseDes
    }
  }
  return yaml.dump(json)
}

export const json2Ingress = (data: Pick<DevboxEditTypeV2, 'name'|'networks'>, ingressSecret: string) => {
  // different protocol annotations
  const map = {
    HTTP: {
      'nginx.ingress.kubernetes.io/ssl-redirect': 'false',
      'nginx.ingress.kubernetes.io/backend-protocol': 'HTTP',
      'nginx.ingress.kubernetes.io/client-body-buffer-size': '64k',
      'nginx.ingress.kubernetes.io/proxy-buffer-size': '64k',
      'nginx.ingress.kubernetes.io/proxy-send-timeout': '300',
      'nginx.ingress.kubernetes.io/proxy-read-timeout': '300',
      'nginx.ingress.kubernetes.io/server-snippet':
        'client_header_buffer_size 64k;\nlarge_client_header_buffers 4 128k;\n'
    },
    GRPC: {
      'nginx.ingress.kubernetes.io/ssl-redirect': 'false',
      'nginx.ingress.kubernetes.io/backend-protocol': 'GRPC'
    },
    WS: {
      'nginx.ingress.kubernetes.io/proxy-read-timeout': '3600',
      'nginx.ingress.kubernetes.io/proxy-send-timeout': '3600',
      'nginx.ingress.kubernetes.io/backend-protocol': 'WS'
    }
  }

  const result = data.networks
    .filter((item) => item.openPublicDomain)
    .map((network, i) => {
      const host = network.customDomain ? network.customDomain : network.publicDomain

      const secretName = network.customDomain ? network.networkName : ingressSecret
      const protocol = network.protocol
      const ingress = {
        apiVersion: 'networking.k8s.io/v1',
        kind: 'Ingress',
        metadata: {
          name: network.networkName,
          labels: {
            [devboxKey]: data.name,
            [publicDomainKey]: network.publicDomain
          },
          annotations: {
            'kubernetes.io/ingress.class': 'nginx',
            'nginx.ingress.kubernetes.io/proxy-body-size': '32m',
            ...map[network.protocol as ProtocolType || 'HTTP']
          }
        },
        spec: {
          rules: [
            {
              host,
              http: {
                paths: [
                  {
                    pathType: 'Prefix',
                    path: '/',
                    backend: {
                      service: {
                        name: data.name,
                        port: {
                          number: network.port
                        }
                      }
                    }
                  }
                ]
              }
            }
          ],
          tls: [
            {
              hosts: [host],
              secretName
            }
          ]
        }
      }
      const issuer = {
        apiVersion: 'cert-manager.io/v1',
        kind: 'Issuer',
        metadata: {
          name: network.networkName,
          labels: {
            [devboxKey]: data.name
          }
        },
        spec: {
          acme: {
            server: 'https://acme-v02.api.letsencrypt.org/directory',
            email: 'admin@sealos.io',
            privateKeySecretRef: {
              name: 'letsencrypt-prod'
            },
            solvers: [
              {
                http01: {
                  ingress: {
                    class: 'nginx',
                    serviceType: 'ClusterIP'
                  }
                }
              }
            ]
          }
        }
      }
      const certificate = {
        apiVersion: 'cert-manager.io/v1',
        kind: 'Certificate',
        metadata: {
          name: network.networkName,
          labels: {
            [devboxKey]: data.name
          }
        },
        spec: {
          secretName,
          dnsNames: [network.customDomain],
          issuerRef: {
            name: network.networkName,
            kind: 'Issuer'
          }
        }
      }

      let resYaml = yaml.dump(ingress)
      if (network.customDomain) {
        resYaml += `\n---\n${yaml.dump(issuer)}\n---\n${yaml.dump(certificate)}`
      }
      return resYaml
    })

  return result.join('\n---\n')
}
export const json2Service = (data: Pick<DevboxEditTypeV2, 'name'|'networks'>) => {
  if (data.networks.length === 0) {
    return ''
  }
  const template = {
    apiVersion: 'v1',
    kind: 'Service',
    metadata: {
      name: data.name,
      labels: {
        [devboxKey]: data.name
      }
    },
    spec: {
      ports: data.networks.map((item, i) => ({
        port: str2Num(item.port),
        targetPort: str2Num(item.port),
        name: item.portName
      })),
      selector: {
        ['app.kubernetes.io/name']: data.name,
        ['app.kubernetes.io/part-of']: 'devbox',
        ['app.kubernetes.io/managed-by']: 'sealos'
      }
    }
  }
  return yaml.dump(template)
}
export const limitRangeYaml = `
apiVersion: v1
kind: LimitRange
metadata:
  name: ${getUserNamespace()}
spec:
  limits:
    - default:
        cpu: 50m
        memory: 64Mi
      type: Container
`
export const generateYamlList = (data: json2DevboxV2Data, env: {
  devboxAffinityEnable?: string,
  squashEnable?: string,
  ingressSecret: string
}) => {
  return [
    {
      filename: 'devbox.yaml',
      value: json2DevboxV2(data, env.devboxAffinityEnable, env.squashEnable)
    },
    ...(data.networks.length > 0
      ? [
        {
          filename: 'service.yaml',
          value: json2Service(data)
        }
      ]
      : []),
    ...(data.networks.find((item) => item.openPublicDomain)
      ? [
        {
          filename: 'ingress.yaml',
          value: json2Ingress(data, env.ingressSecret)
        }
      ]
      : [])
  ]
}<|MERGE_RESOLUTION|>--- conflicted
+++ resolved
@@ -1,18 +1,16 @@
 import yaml from 'js-yaml'
 
-<<<<<<< HEAD
-import { str2Num } from './tools'
-import { getUserNamespace } from './user'
-import { DevboxEditType } from '@/types/devbox'
-import { RuntimeNamespaceMap } from '@/types/static'
-import { devboxKey, gpuNodeSelectorKey, gpuResourceKey, publicDomainKey } from '@/constants/devbox'
-=======
 import { devboxKey, publicDomainKey } from '@/constants/devbox'
-import { DevboxEditType, DevboxEditTypeV2, json2DevboxV2Data, ProtocolType, runtimeNamespaceMapType } from '@/types/devbox'
+import {
+  DevboxEditType,
+  DevboxEditTypeV2,
+  json2DevboxV2Data,
+  ProtocolType,
+  runtimeNamespaceMapType
+} from '@/types/devbox'
 import { produce } from 'immer'
 import { parseTemplateConfig, str2Num } from './tools'
 import { getUserNamespace } from './user'
->>>>>>> dade357f
 
 export const json2Devbox = (
   data: DevboxEditType,
@@ -22,7 +20,6 @@
 ) => {
   // runtimeNamespace inject
   const runtimeNamespace = runtimeNamespaceMap[data.runtimeVersion]
-
   // gpu node selector
   const gpuMap = !!data.gpu?.type
     ? {
@@ -31,7 +28,6 @@
         }
       }
     : {}
-
   let json: any = {
     apiVersion: 'devbox.sealos.io/v1alpha1',
     kind: 'Devbox',
@@ -112,7 +108,7 @@
       },
       templateID: data.templateUid,
       image: data.image,
-      config: produce(parseTemplateConfig(data.templateConfig), draft=>{
+      config: produce(parseTemplateConfig(data.templateConfig), (draft) => {
         draft.appPorts = data.networks.map((item) => ({
           port: str2Num(item.port),
           name: item.portName,
@@ -203,7 +199,10 @@
   return yaml.dump(json)
 }
 
-export const json2Ingress = (data: Pick<DevboxEditTypeV2, 'name'|'networks'>, ingressSecret: string) => {
+export const json2Ingress = (
+  data: Pick<DevboxEditTypeV2, 'name' | 'networks'>,
+  ingressSecret: string
+) => {
   // different protocol annotations
   const map = {
     HTTP: {
@@ -246,7 +245,7 @@
           annotations: {
             'kubernetes.io/ingress.class': 'nginx',
             'nginx.ingress.kubernetes.io/proxy-body-size': '32m',
-            ...map[network.protocol as ProtocolType || 'HTTP']
+            ...map[(network.protocol as ProtocolType) || 'HTTP']
           }
         },
         spec: {
@@ -336,7 +335,7 @@
 
   return result.join('\n---\n')
 }
-export const json2Service = (data: Pick<DevboxEditTypeV2, 'name'|'networks'>) => {
+export const json2Service = (data: Pick<DevboxEditTypeV2, 'name' | 'networks'>) => {
   if (data.networks.length === 0) {
     return ''
   }
@@ -376,11 +375,14 @@
         memory: 64Mi
       type: Container
 `
-export const generateYamlList = (data: json2DevboxV2Data, env: {
-  devboxAffinityEnable?: string,
-  squashEnable?: string,
-  ingressSecret: string
-}) => {
+export const generateYamlList = (
+  data: json2DevboxV2Data,
+  env: {
+    devboxAffinityEnable?: string
+    squashEnable?: string
+    ingressSecret: string
+  }
+) => {
   return [
     {
       filename: 'devbox.yaml',
@@ -388,19 +390,19 @@
     },
     ...(data.networks.length > 0
       ? [
-        {
-          filename: 'service.yaml',
-          value: json2Service(data)
-        }
-      ]
+          {
+            filename: 'service.yaml',
+            value: json2Service(data)
+          }
+        ]
       : []),
     ...(data.networks.find((item) => item.openPublicDomain)
       ? [
-        {
-          filename: 'ingress.yaml',
-          value: json2Ingress(data, env.ingressSecret)
-        }
-      ]
+          {
+            filename: 'ingress.yaml',
+            value: json2Ingress(data, env.ingressSecret)
+          }
+        ]
       : [])
   ]
 }