import yaml from 'js-yaml';

import { devboxKey, gpuNodeSelectorKey, gpuResourceKey, publicDomainKey } from '@/constants/devbox';
import { DevboxEditType, DevboxEditTypeV2, json2DevboxV2Data, ProtocolType } from '@/types/devbox';
import { produce } from 'immer';
import { nanoid, parseTemplateConfig, str2Num } from './tools';
import { getUserNamespace } from './user';
import { RuntimeNamespaceMap } from '@/types/static';

// deprecated
export const json2Devbox = (
  data: DevboxEditType,
  runtimeNamespaceMap: RuntimeNamespaceMap,
  devboxAffinityEnable: string = 'true'
) => {
  // runtimeNamespace inject
  const runtimeNamespace = runtimeNamespaceMap[data.runtimeVersion];
  // gpu node selector
  const gpuMap = !!data.gpu?.type
    ? {
        nodeSelector: {
          [gpuNodeSelectorKey]: data.gpu.type
        }
      }
    : {};
  let json: any = {
    apiVersion: 'devbox.sealos.io/v1alpha1',
    kind: 'Devbox',
    metadata: {
      name: data.name
    },
    spec: {
      network: {
        type: 'NodePort',
        extraPorts: data.networks.map((item) => ({
          containerPort: item.port
        }))
      },
      resource: {
        cpu: `${str2Num(Math.floor(data.cpu))}m`,
        memory: `${str2Num(data.memory)}Mi`,
        ...(!!data.gpu?.type ? { [gpuResourceKey]: data.gpu.amount } : {})
      },
      ...(!!data.gpu?.type ? { runtimeClassName: 'nvidia' } : {}),
      runtimeRef: {
        name: data.runtimeVersion,
        namespace: runtimeNamespace
      },
      state: 'Running',
      ...gpuMap
    }
  };
  if (devboxAffinityEnable === 'true') {
    json.spec.tolerations = [
      {
        key: 'devbox.sealos.io/node',
        operator: 'Exists',
        effect: 'NoSchedule'
      }
    ];
    json.spec.affinity = {
      nodeAffinity: {
        requiredDuringSchedulingIgnoredDuringExecution: {
          nodeSelectorTerms: [
            {
              matchExpressions: [
                {
                  key: 'devbox.sealos.io/node',
                  operator: 'Exists'
                }
              ]
            }
          ]
        }
      }
    };
  }
  return yaml.dump(json);
};

// TODO: forget gpu support
export const json2DevboxV2 = (
  data: Omit<json2DevboxV2Data, 'templateRepositoryUid'>,
  devboxAffinityEnable: string = 'true',
  storageLimit: string = '1Gi'
) => {
  const gpuMap = !!data.gpu?.type
    ? {
        nodeSelector: {
          [gpuNodeSelectorKey]: data.gpu.type
        }
      }
    : {};

  let json: any = {
    apiVersion: 'devbox.sealos.io/v1alpha2',
    kind: 'Devbox',
    metadata: {
      name: data.name
    },
    spec: {
      network: {
        type: 'SSHGate', // TODO: github import and local import maybe should adjust this too.
        extraPorts: data.networks.map((item) => ({
          containerPort: item.port
        }))
      },
      resource: {
        cpu: `${str2Num(Math.floor(data.cpu))}m`,
        memory: `${str2Num(data.memory)}Mi`,
        ...(!!data.gpu?.type ? { [gpuResourceKey]: data.gpu.amount } : {})
      },
      ...(!!data.gpu?.type ? { runtimeClassName: 'nvidia' } : {}),
      templateID: data.templateUid,
      image: data.image,
      config: produce(parseTemplateConfig(data.templateConfig), (draft) => {
        draft.appPorts = data.networks.map((item) => ({
          port: str2Num(item.port),
          name: item.portName,
          protocol: 'TCP',
          targetPort: str2Num(item.port)
        }));
        if (data.env && data.env.length > 0) {
          if (!draft.env) {
            draft.env = [];
          }
          draft.env = [...draft.env, ...data.env];
        }
      }),
      state: 'Running',
<<<<<<< HEAD
=======
      ...gpuMap,
>>>>>>> 53cd9e68
      runtimeClassName: 'devbox-runtime',
      storageLimit: storageLimit // 1Gi default
    }
  };
  if (devboxAffinityEnable === 'true') {
    json.spec.tolerations = [
      {
        key: 'devbox.sealos.io/node',
        operator: 'Exists',
        effect: 'NoSchedule'
      }
    ];
    json.spec.affinity = {
      nodeAffinity: {
        requiredDuringSchedulingIgnoredDuringExecution: {
          nodeSelectorTerms: [
            {
              matchExpressions: [
                {
                  key: 'devbox.sealos.io/node',
                  operator: 'Exists'
                }
              ]
            }
          ]
        }
      }
    };
  }
  return yaml.dump(json);
};

export const getDevboxReleaseName = (devboxName: string, tag: string) => {
  return `${devboxName}-${tag}`;
};
export const json2DevboxRelease = (data: {
  devboxName: string;
  tag: string;
  releaseDes: string;
  devboxUid: string;
  startDevboxAfterRelease: boolean;
}) => {
  const json = {
    apiVersion: 'devbox.sealos.io/v1alpha2',
    kind: 'DevBoxRelease',
    metadata: {
      name: getDevboxReleaseName(data.devboxName, data.tag),
      ownerReferences: [
        {
          apiVersion: 'devbox.sealos.io/v1alpha2',
          kind: 'Devbox',
          name: data.devboxName,
          blockOwnerDeletion: false,
          controller: false,
          uid: data.devboxUid
        }
      ]
    },
    spec: {
      devboxName: data.devboxName,
      version: data.tag,
      notes: data.releaseDes,
      startDevboxAfterRelease: data.startDevboxAfterRelease
    }
  };
  return yaml.dump(json);
};

export const json2Ingress = (
  data: Pick<DevboxEditTypeV2, 'name' | 'networks'>,
  ingressSecret: string
) => {
  // different protocol annotations
  const map = {
    HTTP: {
      'nginx.ingress.kubernetes.io/ssl-redirect': 'false',
      'nginx.ingress.kubernetes.io/backend-protocol': 'HTTP',
      'nginx.ingress.kubernetes.io/client-body-buffer-size': '64k',
      'nginx.ingress.kubernetes.io/proxy-buffer-size': '64k',
      'nginx.ingress.kubernetes.io/proxy-send-timeout': '300',
      'nginx.ingress.kubernetes.io/proxy-read-timeout': '300',
      'nginx.ingress.kubernetes.io/server-snippet':
        'client_header_buffer_size 64k;\nlarge_client_header_buffers 4 128k;\n'
    },
    GRPC: {
      'nginx.ingress.kubernetes.io/ssl-redirect': 'false',
      'nginx.ingress.kubernetes.io/backend-protocol': 'GRPC'
    },
    WS: {
      'nginx.ingress.kubernetes.io/proxy-read-timeout': '3600',
      'nginx.ingress.kubernetes.io/proxy-send-timeout': '3600',
      'nginx.ingress.kubernetes.io/backend-protocol': 'WS'
    }
  };

  const result = data.networks
    .filter((item) => item.openPublicDomain)
    .map((network) => {
      const host = network.customDomain ? network.customDomain : network.publicDomain;
      const networkName = network.networkName || nanoid();

      const secretName = network.customDomain ? networkName : ingressSecret;
      const ingress = {
        apiVersion: 'networking.k8s.io/v1',
        kind: 'Ingress',
        metadata: {
          name: networkName,
          labels: {
            [devboxKey]: data.name,
            [publicDomainKey]: network.publicDomain
          },
          annotations: {
            'kubernetes.io/ingress.class': 'nginx',
            'nginx.ingress.kubernetes.io/proxy-body-size': '32m',
            ...map[(network.protocol as ProtocolType) || 'HTTP']
          }
        },
        spec: {
          rules: [
            {
              host,
              http: {
                paths: [
                  {
                    pathType: 'Prefix',
                    path: '/',
                    backend: {
                      service: {
                        name: data.name,
                        port: {
                          number: network.port
                        }
                      }
                    }
                  }
                ]
              }
            }
          ],
          tls: [
            {
              hosts: [host],
              secretName
            }
          ]
        }
      };
      const issuer = {
        apiVersion: 'cert-manager.io/v1',
        kind: 'Issuer',
        metadata: {
          name: networkName,
          labels: {
            [devboxKey]: data.name
          }
        },
        spec: {
          acme: {
            server: 'https://acme-v02.api.letsencrypt.org/directory',
            email: 'admin@sealos.io',
            privateKeySecretRef: {
              name: 'letsencrypt-prod'
            },
            solvers: [
              {
                http01: {
                  ingress: {
                    class: 'nginx',
                    serviceType: 'ClusterIP'
                  }
                }
              }
            ]
          }
        }
      };
      const certificate = {
        apiVersion: 'cert-manager.io/v1',
        kind: 'Certificate',
        metadata: {
          name: networkName,
          labels: {
            [devboxKey]: data.name
          }
        },
        spec: {
          secretName,
          dnsNames: [network.customDomain],
          issuerRef: {
            name: networkName,
            kind: 'Issuer'
          }
        }
      };

      let resYaml = yaml.dump(ingress);
      if (network.customDomain) {
        resYaml += `\n---\n${yaml.dump(issuer)}\n---\n${yaml.dump(certificate)}`;
      }
      return resYaml;
    });

  return result.join('\n---\n');
};
export const json2Service = (data: Pick<DevboxEditTypeV2, 'name' | 'networks'>) => {
  if (data.networks.length === 0) {
    return '';
  }
  const template = {
    apiVersion: 'v1',
    kind: 'Service',
    metadata: {
      name: data.name,
      labels: {
        [devboxKey]: data.name
      }
    },
    spec: {
      ports: data.networks.map((item) => ({
        port: str2Num(item.port),
        targetPort: str2Num(item.port),
        name: item.portName || nanoid()
      })),
      selector: {
        ['app.kubernetes.io/name']: data.name,
        ['app.kubernetes.io/part-of']: 'devbox',
        ['app.kubernetes.io/managed-by']: 'sealos'
      }
    }
  };
  return yaml.dump(template);
};
export const limitRangeYaml = `
apiVersion: v1
kind: LimitRange
metadata:
  name: ${getUserNamespace()}
spec:
  limits:
    - default:
        cpu: 50m
        memory: 64Mi
      type: Container
`;
export const generateYamlList = (
  data: json2DevboxV2Data,
  env: {
    devboxAffinityEnable?: string;
    storageLimit?: string;
    ingressSecret: string;
  }
) => {
  return [
    {
      filename: 'devbox.yaml',
      value: json2DevboxV2(data, env.devboxAffinityEnable, env.storageLimit)
    },
    ...(data.networks.length > 0
      ? [
          {
            filename: 'service.yaml',
            value: json2Service(data)
          }
        ]
      : []),
    ...(data.networks.find((item) => item.openPublicDomain)
      ? [
          {
            filename: 'ingress.yaml',
            value: json2Ingress(data, env.ingressSecret)
          }
        ]
      : [])
  ];
};<|MERGE_RESOLUTION|>--- conflicted
+++ resolved
@@ -128,10 +128,7 @@
         }
       }),
       state: 'Running',
-<<<<<<< HEAD
-=======
       ...gpuMap,
->>>>>>> 53cd9e68
       runtimeClassName: 'devbox-runtime',
       storageLimit: storageLimit // 1Gi default
     }
