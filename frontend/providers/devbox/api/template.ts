import { Tag, TemplateRepositoryKind } from '@/prisma/generated/client';
import { DELETE, GET, POST } from '@/services/request';
import {
  CreateTemplateRepositoryType,
  UpdateTemplateRepositoryType,
  UpdateTemplateType
} from '@/utils/vaildate';

export const listOfficialTemplateRepository = () =>
  GET<{
    templateRepositoryList: {
      uid: string;
      name: string;
      kind: TemplateRepositoryKind;
      iconId: string;
      description: string | null;
<<<<<<< HEAD
      templateRepositoryTags: {
        tag: Tag;
      }[];
=======
>>>>>>> 5492fb34
    }[];
  }>(`/api/templateRepository/listOfficial`);
export const listTemplateRepository = (
  page: {
    page: number;
    pageSize: number;
  },
  tags?: string[],
  search?: string
) => {
  const searchParams = new URLSearchParams();
  if (tags && tags.length > 0) {
    tags.forEach((tag) => {
      searchParams.append('tags', tag);
    });
  }
  searchParams.append('page', page.page.toString());
  searchParams.append('pageSize', page.pageSize.toString());
  if (search) searchParams.append('search', search);
  return GET<{
    templateRepositoryList: {
      uid: string;
      name: string;
      description: string | null;
      iconId: string | null;
      templates: {
        uid: string;
        name: string;
      }[];
      templateRepositoryTags: {
        tag: Tag;
      }[];
    }[];
    page: {
      page: number;
      pageSize: number;
      totalItems: number;
      totalPage: number;
    };
  }>(`/api/templateRepository/list?${searchParams.toString()}`);
};
export const listPrivateTemplateRepository = ({
  search,
  page,
  pageSize
}: {
  search?: string;
  page?: number;
  pageSize?: number;
} = {}) => {
  const searchParams = new URLSearchParams();

  if (search) searchParams.append('search', search);
  if (page) searchParams.append('page', page.toString());
  if (pageSize) searchParams.append('pageSize', pageSize.toString());
  return GET<{
    templateRepositoryList: {
      uid: string;
      name: string;
      description: string | null;
      iconId: string | null;
      templates: {
        uid: string;
        name: string;
      }[];
      isPublic: boolean;
      templateRepositoryTags: {
        tag: Tag;
      }[];
    }[];
    page: {
      page: number;
      pageSize: number;
      totalItems: number;
      totalPage: number;
    };
  }>(`/api/templateRepository/listPrivate?${searchParams.toString()}`);
};

export const getTemplateRepository = (uid: string) =>
  GET<{
    templateRepository: {
      templates: {
        name: string;
        uid: string;
      }[];
      uid: string;
      isPublic: true;
      name: string;
      description: string | null;
      iconId: string | null;
      templateRepositoryTags: {
        tag: Tag;
      }[];
    };
  }>(`/api/templateRepository/get?uid=${uid}`);
export const getTemplateConfig = (uid: string) =>
  GET<{
    template: {
      name: string;
      uid: string;
      config: string;
    };
  }>(`/api/templateRepository/template/getConfig?uid=${uid}`);
export const listTemplate = (templateRepositoryUid: string) =>
  GET<{
    templateList: {
      uid: string;
      name: string;
      config: string;
      image: string;
      createAt: Date;
      updateAt: Date;
    }[];
  }>(`/api/templateRepository/template/list?templateRepositoryUid=${templateRepositoryUid}`);
export const listTag = () =>
  GET<{
    tagList: Tag[];
  }>(`/api/templateRepository/tag/list`);

export const createTemplateReposistory = (data: CreateTemplateRepositoryType) =>
  POST(`/api/templateRepository/withTemplate/create`, data);
export const initUser = () => POST<string>(`/api/auth/init`);

export const deleteTemplateRepository = (templateRepositoryUid: string) =>
  DELETE(`/api/templateRepository/delete?templateRepositoryUid=${templateRepositoryUid}`);

export const updateTemplateReposistory = (data: UpdateTemplateRepositoryType) =>
  POST(`/api/templateRepository/update`, data);
export const updateTemplate = (data: UpdateTemplateType) =>
  POST(`/api/templateRepository/withTemplate/update`, data);
export const deleteTemplate = (templateUid: string) =>
  DELETE(`/api/templateRepository/template/delete?uid=${templateUid}`);<|MERGE_RESOLUTION|>--- conflicted
+++ resolved
@@ -14,12 +14,6 @@
       kind: TemplateRepositoryKind;
       iconId: string;
       description: string | null;
-<<<<<<< HEAD
-      templateRepositoryTags: {
-        tag: Tag;
-      }[];
-=======
->>>>>>> 5492fb34
     }[];
   }>(`/api/templateRepository/listOfficial`);
 export const listTemplateRepository = (
