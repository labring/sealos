--- conflicted
+++ resolved
@@ -1,12 +1,7 @@
 import { GET, POST } from '@/services/request';
-<<<<<<< HEAD
-import type { UserQuotaItemType } from '@/types/user';
-import type { Env } from '@/types/static';
-=======
 import type { UserQuotaItemType, UserTask } from '@/types/user';
 import type { Env } from '@/types/static';
 import { getDesktopSessionFromSessionStorage, getSessionFromSessionStorage } from '@/utils/user';
->>>>>>> 5492fb34
 export const getAppEnv = () => GET<Env>('/api/getEnv');
 
 export const getUserQuota = () =>
@@ -19,9 +14,6 @@
 export const getResourcePrice = () => GET('/api/platform/resourcePrice');
 
 export const postAuthCname = (data: { publicDomain: string; customDomain: string }) =>
-<<<<<<< HEAD
-  POST('/api/platform/authCname', data);
-=======
   POST('/api/platform/authCname', data);
 
 export const getUserTasks = () =>
@@ -32,5 +24,4 @@
 export const checkUserTask = () =>
   POST('/api/guide/checkTask', {
     desktopToAppToken: getDesktopSessionFromSessionStorage()?.token
-  });
->>>>>>> 5492fb34
+  });