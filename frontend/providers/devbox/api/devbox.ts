--- conflicted
+++ resolved
@@ -1,25 +1,26 @@
-import { AxiosProgressEvent } from 'axios';
+import { V1Deployment, V1Pod, V1StatefulSet } from '@kubernetes/client-node';
 
+import { DELETE, GET, POST } from '@/services/request';
+import { GetDevboxByNameReturn } from '@/types/adapt';
 import {
   DevboxDetailTypeV2,
   DevboxEditTypeV2,
   DevboxListItemTypeV2,
   DevboxPatchPropsType,
   DevboxVersionListItemType,
-  ShutdownModeType,
-  DevboxDetailTypeV2,
-  PodDetailType
+  ShutdownModeType
 } from '@/types/devbox';
-import { AppListItemType } from '@/types/app';
-import { DELETE, GET, POST } from '@/services/request';
+import { KBDevboxReleaseType, KBDevboxTypeV2 } from '@/types/k8s';
+import {
+  adaptAppListItem,
+  adaptDevboxDetailV2,
+  adaptDevboxListItemV2,
+  adaptDevboxVersionListItem,
+  adaptPod
+} from '@/utils/adapt';
 import { MonitorDataResult, MonitorQueryKey } from '@/types/monitor';
+import { AxiosProgressEvent } from 'axios';
 
-<<<<<<< HEAD
-export const getMyDevboxList = () => GET<DevboxListItemTypeV2[]>('/api/getDevboxList');
-
-export const getDevboxByName = (devboxName: string) =>
-  GET<DevboxDetailTypeV2>('/api/getDevboxByName', { devboxName });
-=======
 export const getMyDevboxList = () =>
   GET<
     [
@@ -38,7 +39,6 @@
   );
 export const getDevboxByName = (devboxName: string, mock = false) =>
   GET<DevboxDetailTypeV2>('/api/getDevboxByName', { devboxName, mock });
->>>>>>> 20c75442
 
 export const applyYamlList = (yamlList: string[], type: 'create' | 'replace' | 'update') =>
   POST('/api/applyYamlList', { yamlList, type });
@@ -59,7 +59,12 @@
   POST('/api/shutdownDevbox', data);
 
 export const getDevboxVersionList = (devboxName: string, devboxUid: string) =>
-  GET<DevboxVersionListItemType[]>('/api/getDevboxVersionList', { devboxName, devboxUid });
+  GET<KBDevboxReleaseType[]>('/api/getDevboxVersionList', { devboxName, devboxUid }).then(
+    (data): DevboxVersionListItemType[] =>
+      data.map(adaptDevboxVersionListItem).sort((a, b) => {
+        return new Date(b.createTime).getTime() - new Date(a.createTime).getTime();
+      })
+  );
 
 export const releaseDevbox = (data: {
   devboxName: string;
@@ -86,7 +91,7 @@
   }>('/api/getSSHConnectionInfo', data);
 
 export const getDevboxPodsByDevboxName = (name: string) =>
-  GET<PodDetailType[]>('/api/getDevboxPodsByDevboxName', { name });
+  GET<V1Pod[]>('/api/getDevboxPodsByDevboxName', { name }).then((item) => item.map(adaptPod));
 
 export const getDevboxMonitorData = (payload: {
   queryName: string;
@@ -95,7 +100,9 @@
 }) => GET<MonitorDataResult[]>(`/api/monitor/getMonitorData`, payload);
 
 export const getAppsByDevboxId = (devboxId: string) =>
-  GET<AppListItemType[]>('/api/getAppsByDevboxId', { devboxId });
+  GET<V1Deployment & V1StatefulSet[]>('/api/getAppsByDevboxId', { devboxId }).then((res) =>
+    res.map(adaptAppListItem)
+  );
 
 export const execCommandInDevboxPod = (data: {
   devboxName: string;
