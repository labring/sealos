import { V1Deployment, V1Pod, V1StatefulSet } from '@kubernetes/client-node'

import { DELETE, GET, POST } from '@/services/request'
import { GetDevboxByNameReturn } from '@/types/adapt'
import {
  DevboxEditTypeV2,
  DevboxListItemTypeV2,
  DevboxPatchPropsType,
  DevboxVersionListItemType
} from '@/types/devbox'
import { KBDevboxReleaseType, KBDevboxTypeV2 } from '@/types/k8s'
import { MonitorDataResult, MonitorQueryKey } from '@/types/monitor'
import {
  adaptAppListItem,
  adaptDevboxDetailV2,
  adaptDevboxListItemV2,
  adaptDevboxVersionListItem,
  adaptPod
} from '@/utils/adapt'
<<<<<<< HEAD
import { RuntimeNamespaceMap } from '@/types/static'
import { GET, POST, DELETE } from '@/services/request'
import { KBDevboxType, KBDevboxReleaseType } from '@/types/k8s'
import { MonitorDataResult, MonitorQueryKey } from '@/types/monitor'
=======
>>>>>>> dade357f

export const getMyDevboxList = () =>
  GET<[KBDevboxTypeV2, {
    templateRepository: {
      iconId: string | null;
    };
    uid: string;
  }][]>('/api/getDevboxList').then((data): DevboxListItemTypeV2[] =>
    data.map(adaptDevboxListItemV2).sort((a, b) => {
      return new Date(b.createTime).getTime() - new Date(a.createTime).getTime()
    })
  )
export const getDevboxByName = (devboxName: string) =>
  GET<GetDevboxByNameReturn>('/api/getDevboxByName', { devboxName }).then(adaptDevboxDetailV2)

export const applyYamlList = (yamlList: string[], type: 'create' | 'replace' | 'update') =>
  POST('/api/applyYamlList', { yamlList, type })

export const createDevbox = (payload: {
<<<<<<< HEAD
  devboxForm: DevboxEditType
  runtimeNamespaceMap: RuntimeNamespaceMap
=======
  devboxForm: DevboxEditTypeV2
>>>>>>> dade357f
}) => POST(`/api/createDevbox`, payload)

export const updateDevbox = (payload: { patch: DevboxPatchPropsType; devboxName: string }) =>
  POST(`/api/updateDevbox`, payload)

export const delDevbox = (devboxName: string) => DELETE('/api/delDevbox', { devboxName })

export const restartDevbox = (data: { devboxName: string }) => POST('/api/restartDevbox', data)

export const startDevbox = (data: { devboxName: string }) => POST('/api/startDevbox', data)

export const pauseDevbox = (data: { devboxName: string }) => POST('/api/pauseDevbox', data)

export const getDevboxVersionList = (devboxName: string, devboxUid: string) =>
  GET<KBDevboxReleaseType[]>('/api/getDevboxVersionList', { devboxName, devboxUid }).then(
    (data): DevboxVersionListItemType[] =>
      data.map(adaptDevboxVersionListItem).sort((a, b) => {
        return new Date(b.createTime).getTime() - new Date(a.createTime).getTime()
      })
  )

export const releaseDevbox = (data: {
  devboxName: string
  tag: string
  releaseDes: string
  devboxUid: string
}) => POST('/api/releaseDevbox', data)

export const editDevboxVersion = (data: { name: string; releaseDes: string }) =>
  POST('/api/editDevboxVersion', data)

export const delDevboxVersionByName = (versionName: string) =>
  DELETE('/api/delDevboxVersionByName', { versionName })

export const getSSHConnectionInfo = (data: { devboxName: string }) =>
  GET<{
    base64PublicKey: string;
    base64PrivateKey: string;
    token: string;
    userName: string;
    workingDir: string;
    releaseCommand: string;
    releaseArgs: string;
}>('/api/getSSHConnectionInfo', data)

export const getDevboxPodsByDevboxName = (name: string) =>
  GET<V1Pod[]>('/api/getDevboxPodsByDevboxName', { name }).then((item) => item.map(adaptPod))

export const getDevboxMonitorData = (payload: {
  queryName: string
  queryKey: keyof MonitorQueryKey
  step: string
}) => GET<MonitorDataResult[]>(`/api/monitor/getMonitorData`, payload)

export const getAppsByDevboxId = (devboxId: string) =>
  GET<V1Deployment & V1StatefulSet[]>('/api/getAppsByDevboxId', { devboxId }).then((res) =>
    res.map(adaptAppListItem)
  )<|MERGE_RESOLUTION|>--- conflicted
+++ resolved
@@ -6,6 +6,7 @@
   DevboxEditTypeV2,
   DevboxListItemTypeV2,
   DevboxPatchPropsType,
+  DevboxVersionListItemType
   DevboxVersionListItemType
 } from '@/types/devbox'
 import { KBDevboxReleaseType, KBDevboxTypeV2 } from '@/types/k8s'
@@ -17,13 +18,10 @@
   adaptDevboxVersionListItem,
   adaptPod
 } from '@/utils/adapt'
-<<<<<<< HEAD
 import { RuntimeNamespaceMap } from '@/types/static'
 import { GET, POST, DELETE } from '@/services/request'
 import { KBDevboxType, KBDevboxReleaseType } from '@/types/k8s'
 import { MonitorDataResult, MonitorQueryKey } from '@/types/monitor'
-=======
->>>>>>> dade357f
 
 export const getMyDevboxList = () =>
   GET<[KBDevboxTypeV2, {
@@ -43,12 +41,7 @@
   POST('/api/applyYamlList', { yamlList, type })
 
 export const createDevbox = (payload: {
-<<<<<<< HEAD
-  devboxForm: DevboxEditType
-  runtimeNamespaceMap: RuntimeNamespaceMap
-=======
   devboxForm: DevboxEditTypeV2
->>>>>>> dade357f
 }) => POST(`/api/createDevbox`, payload)
 
 export const updateDevbox = (payload: { patch: DevboxPatchPropsType; devboxName: string }) =>
