--- conflicted
+++ resolved
@@ -17,21 +17,23 @@
   adaptDevboxVersionListItem,
   adaptPod
 } from '@/utils/adapt'
-<<<<<<< HEAD
 import { GET, POST, DELETE } from '@/services/request'
 import { KBDevboxType, KBDevboxReleaseType } from '@/types/k8s'
 import { MonitorDataResult, MonitorQueryKey } from '@/types/monitor'
 import { AxiosProgressEvent } from 'axios'
-=======
->>>>>>> 5793471f
 
 export const getMyDevboxList = () =>
-  GET<[KBDevboxTypeV2, {
-    templateRepository: {
-      iconId: string | null;
-    };
-    uid: string;
-  }][]>('/api/getDevboxList').then((data): DevboxListItemTypeV2[] =>
+  GET<
+    [
+      KBDevboxTypeV2,
+      {
+        templateRepository: {
+          iconId: string | null
+        }
+        uid: string
+      }
+    ][]
+  >('/api/getDevboxList').then((data): DevboxListItemTypeV2[] =>
     data.map(adaptDevboxListItemV2).sort((a, b) => {
       return new Date(b.createTime).getTime() - new Date(a.createTime).getTime()
     })
@@ -42,9 +44,8 @@
 export const applyYamlList = (yamlList: string[], type: 'create' | 'replace' | 'update') =>
   POST('/api/applyYamlList', { yamlList, type })
 
-export const createDevbox = (payload: {
-  devboxForm: DevboxEditTypeV2
-}) => POST(`/api/createDevbox`, payload)
+export const createDevbox = (payload: { devboxForm: DevboxEditTypeV2 }) =>
+  POST(`/api/createDevbox`, payload)
 
 export const updateDevbox = (payload: { patch: DevboxPatchPropsType; devboxName: string }) =>
   POST(`/api/updateDevbox`, payload)
@@ -80,14 +81,14 @@
 
 export const getSSHConnectionInfo = (data: { devboxName: string }) =>
   GET<{
-    base64PublicKey: string;
-    base64PrivateKey: string;
-    token: string;
-    userName: string;
-    workingDir: string;
-    releaseCommand: string;
-    releaseArgs: string;
-}>('/api/getSSHConnectionInfo', data)
+    base64PublicKey: string
+    base64PrivateKey: string
+    token: string
+    userName: string
+    workingDir: string
+    releaseCommand: string
+    releaseArgs: string
+  }>('/api/getSSHConnectionInfo', data)
 
 export const getDevboxPodsByDevboxName = (name: string) =>
   GET<V1Pod[]>('/api/getDevboxPodsByDevboxName', { name }).then((item) => item.map(adaptPod))
