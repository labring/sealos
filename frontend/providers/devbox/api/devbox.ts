import { V1Deployment, V1Pod, V1StatefulSet } from '@kubernetes/client-node';

<<<<<<< HEAD
=======
import { DELETE, GET, POST } from '@/services/request';
>>>>>>> 5492fb34
import { GetDevboxByNameReturn } from '@/types/adapt';
import {
  DevboxEditTypeV2,
  DevboxListItemTypeV2,
  DevboxPatchPropsType,
  DevboxVersionListItemType
} from '@/types/devbox';
import { KBDevboxReleaseType, KBDevboxTypeV2 } from '@/types/k8s';
<<<<<<< HEAD
import { MonitorDataResult, MonitorQueryKey } from '@/types/monitor';
=======
>>>>>>> 5492fb34
import {
  adaptAppListItem,
  adaptDevboxDetailV2,
  adaptDevboxListItemV2,
  adaptDevboxVersionListItem,
  adaptPod
} from '@/utils/adapt';
<<<<<<< HEAD
import { GET, POST, DELETE } from '@/services/request';
=======
import { MonitorDataResult, MonitorQueryKey } from '@/types/monitor';
import { AxiosProgressEvent } from 'axios';
>>>>>>> 5492fb34

export const getMyDevboxList = () =>
  GET<
    [
      KBDevboxTypeV2,
      {
        templateRepository: {
          iconId: string | null;
        };
        uid: string;
      }
    ][]
  >('/api/getDevboxList').then((data): DevboxListItemTypeV2[] =>
    data.map(adaptDevboxListItemV2).sort((a, b) => {
      return new Date(b.createTime).getTime() - new Date(a.createTime).getTime();
    })
  );
export const getDevboxByName = (devboxName: string) =>
  GET<GetDevboxByNameReturn>('/api/getDevboxByName', { devboxName }).then(adaptDevboxDetailV2);

export const applyYamlList = (yamlList: string[], type: 'create' | 'replace' | 'update') =>
  POST('/api/applyYamlList', { yamlList, type });

export const createDevbox = (payload: { devboxForm: DevboxEditTypeV2 }) =>
  POST(`/api/createDevbox`, payload);

export const updateDevbox = (payload: { patch: DevboxPatchPropsType; devboxName: string }) =>
  POST(`/api/updateDevbox`, payload);

export const delDevbox = (devboxName: string) => DELETE('/api/delDevbox', { devboxName });

export const restartDevbox = (data: { devboxName: string }) => POST('/api/restartDevbox', data);

export const startDevbox = (data: { devboxName: string }) => POST('/api/startDevbox', data);

export const pauseDevbox = (data: { devboxName: string }) => POST('/api/pauseDevbox', data);

export const getDevboxVersionList = (devboxName: string, devboxUid: string) =>
  GET<KBDevboxReleaseType[]>('/api/getDevboxVersionList', { devboxName, devboxUid }).then(
    (data): DevboxVersionListItemType[] =>
      data.map(adaptDevboxVersionListItem).sort((a, b) => {
        return new Date(b.createTime).getTime() - new Date(a.createTime).getTime();
      })
  );

export const releaseDevbox = (data: {
  devboxName: string;
  tag: string;
  releaseDes: string;
  devboxUid: string;
}) => POST('/api/releaseDevbox', data);

export const editDevboxVersion = (data: { name: string; releaseDes: string }) =>
  POST('/api/editDevboxVersion', data);

export const delDevboxVersionByName = (versionName: string) =>
  DELETE('/api/delDevboxVersionByName', { versionName });

export const getSSHConnectionInfo = (data: { devboxName: string }) =>
  GET<{
    base64PublicKey: string;
    base64PrivateKey: string;
    token: string;
    userName: string;
    workingDir: string;
    releaseCommand: string;
    releaseArgs: string;
  }>('/api/getSSHConnectionInfo', data);

export const getDevboxPodsByDevboxName = (name: string) =>
  GET<V1Pod[]>('/api/getDevboxPodsByDevboxName', { name }).then((item) => item.map(adaptPod));

export const getDevboxMonitorData = (payload: {
  queryName: string;
  queryKey: keyof MonitorQueryKey;
  step: string;
}) => GET<MonitorDataResult[]>(`/api/monitor/getMonitorData`, payload);

export const getAppsByDevboxId = (devboxId: string) =>
  GET<V1Deployment & V1StatefulSet[]>('/api/getAppsByDevboxId', { devboxId }).then((res) =>
    res.map(adaptAppListItem)
<<<<<<< HEAD
  );
=======
  );

export const execCommandInDevboxPod = (data: {
  devboxName: string;
  command: string;
  idePath: string;
  onDownloadProgress: (progressEvent: AxiosProgressEvent) => void;
  signal: AbortSignal;
}) =>
  POST('/api/execCommandInDevboxPod', data, {
    // responseType: 'stream',
    timeout: 0,
    onDownloadProgress: data.onDownloadProgress,
    signal: data.signal
  });
>>>>>>> 5492fb34
<|MERGE_RESOLUTION|>--- conflicted
+++ resolved
@@ -1,9 +1,6 @@
 import { V1Deployment, V1Pod, V1StatefulSet } from '@kubernetes/client-node';
 
-<<<<<<< HEAD
-=======
 import { DELETE, GET, POST } from '@/services/request';
->>>>>>> 5492fb34
 import { GetDevboxByNameReturn } from '@/types/adapt';
 import {
   DevboxEditTypeV2,
@@ -12,10 +9,6 @@
   DevboxVersionListItemType
 } from '@/types/devbox';
 import { KBDevboxReleaseType, KBDevboxTypeV2 } from '@/types/k8s';
-<<<<<<< HEAD
-import { MonitorDataResult, MonitorQueryKey } from '@/types/monitor';
-=======
->>>>>>> 5492fb34
 import {
   adaptAppListItem,
   adaptDevboxDetailV2,
@@ -23,12 +16,8 @@
   adaptDevboxVersionListItem,
   adaptPod
 } from '@/utils/adapt';
-<<<<<<< HEAD
-import { GET, POST, DELETE } from '@/services/request';
-=======
 import { MonitorDataResult, MonitorQueryKey } from '@/types/monitor';
 import { AxiosProgressEvent } from 'axios';
->>>>>>> 5492fb34
 
 export const getMyDevboxList = () =>
   GET<
@@ -110,9 +99,6 @@
 export const getAppsByDevboxId = (devboxId: string) =>
   GET<V1Deployment & V1StatefulSet[]>('/api/getAppsByDevboxId', { devboxId }).then((res) =>
     res.map(adaptAppListItem)
-<<<<<<< HEAD
-  );
-=======
   );
 
 export const execCommandInDevboxPod = (data: {
@@ -127,5 +113,4 @@
     timeout: 0,
     onDownloadProgress: data.onDownloadProgress,
     signal: data.signal
-  });
->>>>>>> 5492fb34
+  });