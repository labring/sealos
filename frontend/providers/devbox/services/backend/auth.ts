import { decode, JwtPayload, sign, verify } from 'jsonwebtoken';
import { ERROR_ENUM } from '../error';
<<<<<<< HEAD
=======
import { IncomingHttpHeaders } from 'http';
>>>>>>> 5492fb34

interface CustomJwtPayload extends JwtPayload {
  namespace: string;
  devboxName: string;
}

export const authSession = async (headers: Headers) => {
  if (!headers) return Promise.reject(ERROR_ENUM.unAuthorization);

  const authorization = headers.get('Authorization') || null;

  if (!authorization) return Promise.reject(ERROR_ENUM.unAuthorization);

  try {
    const kubeConfig = decodeURIComponent(authorization);
    return Promise.resolve(kubeConfig);
  } catch (err) {
    return Promise.reject(ERROR_ENUM.unAuthorization);
  }
};
export const authSessionWithDesktopJWT = async (headers: Headers) => {
  const kubeConfig = await authSession(headers);
  const token = headers.get('Authorization-Bearer');
  if (!token) return Promise.reject(ERROR_ENUM.unAuthorization);
  const payload = await verifyToken<{ workspaceId: string }>(
    token,
    process.env.JWT_SECRET as string
  );
  if (!payload) return Promise.reject(ERROR_ENUM.unAuthorization);
  return {
    kubeConfig,
    payload,
    token
  };
};
export const authSessionWithJWT = async (headers: Headers) => {
  const kubeConfig = await authSession(headers);
  const token = headers.get('Authorization-Bearer');
  if (!token) return Promise.reject(ERROR_ENUM.unAuthorization);
  const payload = await verifyToken<{
    workspaceId: string;
    organizationUid: string;
    userUid: string;
    regionUid: string;
  }>(token, process.env.JWT_SECRET as string);
  if (!payload) return Promise.reject(ERROR_ENUM.unAuthorization);
  return {
    kubeConfig,
    payload,
    token
  };
};
export const generateDevboxToken = (payload: {
  workspaceId: string;
  organizationUid: string;
  userUid: string;
  regionUid: string;
}) => sign(payload, process.env.JWT_SECRET as string, { expiresIn: '7d' });

export const getPayloadWithoutVerification = <T = CustomJwtPayload>(
  headers: Headers
): { payload: T | null; token: string | null } => {
  try {
    const authHeader = headers.get('authorization');
    if (!authHeader) {
      return { payload: null, token: null };
    }
    const token = authHeader.startsWith('Bearer ') ? authHeader.slice(7) : authHeader;
    const payload = decode(token) as T;
    return { payload, token };
  } catch (err) {
    console.log(err);
    return { payload: null, token: null };
  }
};
export const verifyToken = async <TPayload = CustomJwtPayload>(
  token: string,
  secret: string
): Promise<TPayload | null> => {
  try {
    const payload = verify(token, secret) as TPayload;
    return payload;
  } catch (err) {
    return null;
  }
};

export const generateAccessToken = (
  payload: {
    namespace: string;
    devboxName: string;
  },
  secret: string
) => sign(payload, secret, { expiresIn: '365d' });<|MERGE_RESOLUTION|>--- conflicted
+++ resolved
@@ -1,9 +1,6 @@
 import { decode, JwtPayload, sign, verify } from 'jsonwebtoken';
 import { ERROR_ENUM } from '../error';
-<<<<<<< HEAD
-=======
 import { IncomingHttpHeaders } from 'http';
->>>>>>> 5492fb34
 
 interface CustomJwtPayload extends JwtPayload {
   namespace: string;
