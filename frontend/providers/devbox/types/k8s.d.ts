--- conflicted
+++ resolved
@@ -1,4 +1,3 @@
-<<<<<<< HEAD
 import {
   DevboxStatusEnum,
   gpuNodeSelectorKey,
@@ -6,9 +5,6 @@
   ReconfigStatus,
   gpuResourceKey
 } from '@/constants/devbox';
-=======
-import { DevboxStatusEnum } from '@/constants/devbox';
->>>>>>> 5492fb34
 
 export type KBDevboxType = {
   apiVersion: 'devbox.sealos.io/v1alpha1';
@@ -69,11 +65,7 @@
     creationTimestamp: string;
   };
   spec: KBDevboxSpecV2;
-<<<<<<< HEAD
-  status: {
-=======
   status?: {
->>>>>>> 5492fb34
     lastState: {
       terminated?: {
         containerID: string;
@@ -140,21 +132,15 @@
   resource: {
     cpu: string;
     memory: string;
-<<<<<<< HEAD
     [gpuResourceKey]?: string;
-=======
->>>>>>> 5492fb34
   };
   runtimeRef: {
     name: string;
     namespace: string;
   };
-<<<<<<< HEAD
   nodeSelector?: {
     [gpuNodeSelectorKey]: string;
   };
-=======
->>>>>>> 5492fb34
   state: DevboxStatusEnum;
   tolerations?: {
     key: string;
