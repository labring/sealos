import {
  V1ConfigMap,
  V1Deployment,
  V1HorizontalPodAutoscaler,
  V1Ingress,
  V1Pod,
  V1Secret,
  V1Service,
  V1StatefulSet
} from '@kubernetes/client-node';

import {
  DevboxReleaseStatusEnum,
  DevboxStatusEnum,
  FrameworkTypeEnum,
  LanguageTypeEnum,
  OSTypeEnum,
  PodStatusEnum,
  YamlKindEnum
} from '@/constants/devbox';
import { PortInfos } from './ingress';
import { MonitorDataResult } from './monitor';

export type DevboxStatusValueType = `${DevboxStatusEnum}`;
export type DevboxReleaseStatusValueType = `${DevboxReleaseStatusEnum}`;
export type RuntimeType = `${FrameworkTypeEnum}` | `${LanguageTypeEnum}` | `${OSTypeEnum}`;
export type ProtocolType = 'HTTP' | 'GRPC' | 'WS';
<<<<<<< HEAD

export type GpuType = {
  manufacturers: string;
  type: string;
  amount: number;
};
=======
>>>>>>> 5492fb34

export interface DevboxEditType {
  name: string;
  runtimeType: string;
  runtimeVersion: string;
  cpu: number;
  memory: number;
<<<<<<< HEAD
  gpu?: GpuType;
=======
>>>>>>> 5492fb34
  networks: {
    networkName: string;
    portName: string;
    port: number;
    protocol: ProtocolType;
    openPublicDomain: boolean;
    publicDomain: string; // default domain
    customDomain: string; // custom domain
  }[];
}
export interface DevboxEditTypeV2 {
  name: string;
  templateUid: string;
  templateRepositoryUid: string;
  templateConfig: string; //json
  image: string;
  cpu: number;
  memory: number;
<<<<<<< HEAD
  gpu?: GpuType;
=======
>>>>>>> 5492fb34
  networks: PortInfos;
}
export interface DevboxStatusMapType {
  label: string;
  value: DevboxStatusValueType;
  color: string;
  backgroundColor: string;
  dotColor: string;
}
export interface DevboxReleaseStatusMapType {
  label: string;
  value: DevboxReleaseStatusValueType;
  color: string;
  backgroundColor: string;
  dotColor: string;
}

export interface DevboxConditionItemType {
  lastTransitionTime: string;
  message: string;
  observedGeneration: 3;
  reason: string;
  status: 'True' | 'False';
  type: string;
}

export interface DevboxDetailType extends DevboxEditType {
  id: string;
  upTime?: string;
  createTime: string;
  isPause?: boolean;
  status: DevboxStatusMapType;
  usedCpu: MonitorDataResult;
  usedMemory: MonitorDataResult;
  sshConfig?: {
    sshUser: string;
    sshDomain: string;
    sshPort: number;
    sshPrivateKey: string;
  };
  sshPort?: number;
  lastTerminatedReason?: string;
}
export interface DevboxDetailTypeV2 extends json2DevboxV2Data {
  id: string;
  upTime?: string;
  createTime: string;
  isPause?: boolean;
  iconId: string;
  templateName: string;
  templateRepositoryName: string;
  status: DevboxStatusMapType;
  usedCpu: MonitorDataResult;
  usedMemory: MonitorDataResult;
  sshConfig?: {
    sshUser: string;
    sshDomain: string;
    sshPort: number;
    sshPrivateKey: string;
  };
  sshPort?: number;
  lastTerminatedReason?: string;
}
export interface NetworkType {
  networkName: string;
  portName: string;
  port: number;
  protocol: ProtocolType;
  openPublicDomain: boolean;
  publicDomain: string; // default domain
  customDomain: string; // custom domain
}

export interface DevboxListItemType {
  id: string;
  name: string;
  runtimeType: string;
  runtimeVersion: string;
  status: DevboxStatusMapType;
  createTime: string;
  cpu: number;
  memory: number;
  usedCpu: MonitorDataResult;
  usedMemory: MonitorDataResult;
  sshPort: number;
  lastTerminatedReason?: string;
}
export interface DevboxListItemTypeV2 {
  id: string;
  name: string;
  // templateRepository: object
  template: {
    templateRepository: {
      iconId: string | null;
    };
    uid: string;
  };
  status: DevboxStatusMapType;
  createTime: string;
  cpu: number;
  memory: number;
  usedCpu: MonitorDataResult;
  usedMemory: MonitorDataResult;
  sshPort: number;
  lastTerminatedReason?: string;
}
export interface DevboxVersionListItemType {
  id: string;
  name: string;
  devboxName: string;
  tag: string;
  createTime: string;
  description: string;
  status: DevboxReleaseStatusMapType;
}

export type DevboxPatchPropsType = (
  | { type: 'delete'; kind: `${YamlKindEnum}`; name: string }
  | { type: 'patch'; kind: `${YamlKindEnum}`; value: Record<string, any> }
  | { type: 'create'; kind: `${YamlKindEnum}`; value: string }
)[];

export type DevboxKindsType =
  | V1Deployment
  | V1StatefulSet
  | V1ConfigMap
  | V1Service
  | V1Ingress
  | V1Secret
  | V1HorizontalPodAutoscaler;
<<<<<<< HEAD
=======

export interface ValueType {
  id: string;
  label: string;
}

export interface VersionMapType {
  [key: string]: ValueTypeWithPorts[];
}

export interface ValueTypeWithPorts extends ValueType {
  defaultPorts: number[];
}

export interface runtimeNamespaceMapType {
  [key: string]: string;
}
>>>>>>> 5492fb34

export interface PodStatusMapType {
  label: string;
  value: `${PodStatusEnum}`;
  color: string;
  reason?: string;
  message?: string;
}

export interface PodDetailType extends V1Pod {
  podName: string;
  upTime: string;
  status: PodStatusMapType;
  nodeName: string;
  ip: string;
  restarts: number;
  age: string;
  usedCpu: MonitorDataResult;
  usedMemory: MonitorDataResult;
  cpu: number;
  memory: number;
  podReason?: string;
  podMessage?: string;
  containerStatus: PodStatusMapType;
}

export interface json2DevboxV2Data extends DevboxEditTypeV2 {
  templateConfig: string;
  image: string;
}<|MERGE_RESOLUTION|>--- conflicted
+++ resolved
@@ -25,15 +25,12 @@
 export type DevboxReleaseStatusValueType = `${DevboxReleaseStatusEnum}`;
 export type RuntimeType = `${FrameworkTypeEnum}` | `${LanguageTypeEnum}` | `${OSTypeEnum}`;
 export type ProtocolType = 'HTTP' | 'GRPC' | 'WS';
-<<<<<<< HEAD
 
 export type GpuType = {
   manufacturers: string;
   type: string;
   amount: number;
 };
-=======
->>>>>>> 5492fb34
 
 export interface DevboxEditType {
   name: string;
@@ -41,10 +38,7 @@
   runtimeVersion: string;
   cpu: number;
   memory: number;
-<<<<<<< HEAD
   gpu?: GpuType;
-=======
->>>>>>> 5492fb34
   networks: {
     networkName: string;
     portName: string;
@@ -63,10 +57,7 @@
   image: string;
   cpu: number;
   memory: number;
-<<<<<<< HEAD
   gpu?: GpuType;
-=======
->>>>>>> 5492fb34
   networks: PortInfos;
 }
 export interface DevboxStatusMapType {
@@ -197,8 +188,6 @@
   | V1Ingress
   | V1Secret
   | V1HorizontalPodAutoscaler;
-<<<<<<< HEAD
-=======
 
 export interface ValueType {
   id: string;
@@ -216,7 +205,6 @@
 export interface runtimeNamespaceMapType {
   [key: string]: string;
 }
->>>>>>> 5492fb34
 
 export interface PodStatusMapType {
   label: string;
