--- conflicted
+++ resolved
@@ -26,13 +26,10 @@
   ingressDomain: string;
   currencySymbol: 'shellCoin' | 'cny' | 'usd';
   storageLimit: string;
-<<<<<<< HEAD
-=======
   enableImportFeature: string;
   enableWebideFeature: string;
   cpuSlideMarkList: string;
   memorySlideMarkList: string;
->>>>>>> 53cd9e68
 }
 
 export interface RuntimeTypeMap {
