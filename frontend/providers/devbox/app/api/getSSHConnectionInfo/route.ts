import { NextRequest } from 'next/server';

import { authSession, generateAccessToken } from '@/services/backend/auth';
import { getK8s } from '@/services/backend/kubernetes';
import { jsonRes } from '@/services/backend/response';
import { devboxDB } from '@/services/db/init';
import { KBDevboxTypeV2 } from '@/types/k8s';
import { parseTemplateConfig } from '@/utils/tools';

export const dynamic = 'force-dynamic';

export async function GET(req: NextRequest) {
  try {
    const { searchParams } = req.nextUrl;
    const devboxName = searchParams.get('devboxName') as string;
<<<<<<< HEAD
    // const runtimeName = searchParams.get('runtimeName') as string

    const headerList = req.headers;

    const { ROOT_RUNTIME_NAMESPACE } = process.env;
=======

    const headerList = req.headers;
>>>>>>> 5492fb34

    const { k8sCore, namespace, k8sCustomObjects } = await getK8s({
      kubeconfig: await authSession(headerList)
    });

    const response = await k8sCore.readNamespacedSecret(devboxName, namespace);

    const base64PublicKey = response.body.data?.['SEALOS_DEVBOX_PUBLIC_KEY'] as string;
    const base64PrivateKey = response.body.data?.['SEALOS_DEVBOX_PRIVATE_KEY'] as string;

    const jwtSecret = Buffer.from(
      response.body.data?.['SEALOS_DEVBOX_JWT_SECRET'] as string,
      'base64'
    ).toString('utf-8');
    const token = generateAccessToken({ namespace, devboxName }, jwtSecret);
    const { body: devboxBody } = (await k8sCustomObjects.getNamespacedCustomObject(
      'devbox.sealos.io',
      'v1alpha1',
      namespace,
      'devboxes',
      devboxName
    )) as { body: KBDevboxTypeV2 };
    const template = await devboxDB.template.findUnique({
      where: {
        uid: devboxBody.spec.templateID
      }
    });
    if (!template) throw new Error(`Template ${devboxBody.spec.templateID} is not found`);
    const config = parseTemplateConfig(template.config);
    return jsonRes({
      data: {
        base64PublicKey,
        base64PrivateKey,
        token,
        userName: config.user,
        workingDir: config.workingDir,
        releaseCommand: config.releaseCommand.join(' '),
        releaseArgs: config.releaseArgs.join(' ')
      }
    });
  } catch (err: any) {
    return jsonRes({
      code: 500,
      error: err
    });
  }
}<|MERGE_RESOLUTION|>--- conflicted
+++ resolved
@@ -13,16 +13,8 @@
   try {
     const { searchParams } = req.nextUrl;
     const devboxName = searchParams.get('devboxName') as string;
-<<<<<<< HEAD
-    // const runtimeName = searchParams.get('runtimeName') as string
 
     const headerList = req.headers;
-
-    const { ROOT_RUNTIME_NAMESPACE } = process.env;
-=======
-
-    const headerList = req.headers;
->>>>>>> 5492fb34
 
     const { k8sCore, namespace, k8sCustomObjects } = await getK8s({
       kubeconfig: await authSession(headerList)
