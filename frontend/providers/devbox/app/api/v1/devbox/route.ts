--- conflicted
+++ resolved
@@ -456,40 +456,7 @@
       });
     }
 
-<<<<<<< HEAD
-    const organization = await devboxDB.organization.findUnique({
-      where: {
-        id: 'labring'
-      }
-    });
-
-    if (!organization) throw Error('organization not found');
-
     const regionUid = getRegionUid();
-
-    const templateRepository = await devboxDB.templateRepository.findFirst({
-      where: {
-        isPublic: true,
-        isDeleted: false,
-        organizationUid: organization.uid,
-        regionUid,
-        iconId: devboxForm.runtime
-      },
-      select: {
-        name: true,
-        uid: true
-      }
-    });
-
-    if (!templateRepository) {
-      return jsonRes({
-        code: 404,
-        message: `Runtime '${devboxForm.runtime}' not found`
-      });
-    }
-=======
-    const regionUid = getRegionUid();
->>>>>>> f1f79ebb
 
     const template = await devboxDB.template.findFirst({
       where: {
@@ -532,10 +499,6 @@
       });
     }
 
-<<<<<<< HEAD
-    const resourceConfig = convertResourceConfig(devboxForm.resource);
-    const { DEVBOX_AFFINITY_ENABLE } = process.env;
-=======
     const resourceSource = (devboxForm as any).quota ?? devboxForm.resource;
 
     if (!resourceSource) {
@@ -547,7 +510,6 @@
 
     const resourceConfig = convertResourceConfig(resourceSource);
     const { DEVBOX_AFFINITY_ENABLE, SQUASH_ENABLE } = process.env;
->>>>>>> f1f79ebb
     const devbox = json2DevboxV2(
       {
         ...devboxForm,
@@ -668,7 +630,6 @@
   }
 }
 
-
 export async function GET(req: NextRequest) {
   try {
     const { k8sCustomObjects, namespace } = await getK8s({
@@ -685,9 +646,9 @@
     const devboxBody = devboxResponse.body as { items: KBDevboxTypeV2[] };
     //2.get-template-uid
     const uidList = devboxBody.items
-      .map(item => item.spec.templateID)
+      .map((item) => item.spec.templateID)
       .filter((uid): uid is string => typeof uid === 'string' && uid.length > 0);
-  //3.uid to database search template
+    //3.uid to database search template
     const templateResultList = uidList.length
       ? await devboxDB.template.findMany({
           where: {
@@ -707,11 +668,11 @@
       : [];
 
     const templateMap = new Map(
-      templateResultList.map(template => [template.uid, template.templateRepository.iconId])
+      templateResultList.map((template) => [template.uid, template.templateRepository.iconId])
     );
 
     const data = devboxBody.items
-      .map(item => {
+      .map((item) => {
         const runtime = templateMap.get(item.spec.templateID);
         if (!runtime) return null;
 
