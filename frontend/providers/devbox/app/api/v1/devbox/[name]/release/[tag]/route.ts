--- conflicted
+++ resolved
@@ -43,11 +43,7 @@
     )) as { body: { items: KBDevboxReleaseType[] } };
 
     const targetRelease = releaseBody.items.find((item: any) => {
-<<<<<<< HEAD
-      return item.spec && item.spec.devboxName === devboxName && item.spec.newTag === tag;
-=======
       return item.spec && item.spec.devboxName === devboxName && item.spec.version === tag;
->>>>>>> 51ec16f2
     });
 
     if (!targetRelease) {
