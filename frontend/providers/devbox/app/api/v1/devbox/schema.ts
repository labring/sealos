import 'zod-openapi/extend';
import { z } from 'zod';
import { customAlphabet } from 'nanoid';
export const nanoid = customAlphabet('abcdefghijklmnopqrstuvwxyz', 12);

const CpuOptions = z
  .union([
    z.literal(0.1),
    z.literal(0.2),
    z.literal(0.5),
    z.literal(1),
    z.literal(2),
    z.literal(4),
    z.literal(8),
    z.literal(16)
  ])
  .openapi({
    description: 'CPU cores - will be converted to millicores for values < 1 (e.g., 0.1 -> 100m)',
    example: 1
  });

const MemoryOptions = z
  .union([
    z.literal(0.1),
    z.literal(0.5),
    z.literal(1),
    z.literal(2),
    z.literal(4),
    z.literal(8),
    z.literal(16),
    z.literal(32)
  ])
  .openapi({
    description: 'Memory in GB - will be converted to Gi format (e.g., 1 -> 1Gi)',
    example: 2
  });

const RuntimeName = z
  .enum([
    'nuxt3',
    'angular',
    'spring-boot',
    'quarkus',
    'ubuntu',
    'flask',
    'java',
    'chi',
    'net',
    'iris',
    'hexo',
    'hugo',
    'python',
    'docusaurus',
    'vitepress',
    'cpp',
    'vue',
    'nginx',
    'rocket',
    'debian-ssh',
    'vert.x',
    'express.js',
    'django',
    'next.js',
    'sealaf',
    'go',
    'react',
    'php',
    'svelte',
    'c',
    'astro',
    'umi',
    'gin',
    'mcp',
    'node.js',
    'echo',
    'rust',
<<<<<<< HEAD
    'claude-code'
=======
    'claude-code',
    'node-expt-agent'
>>>>>>> 51ec16f2
  ])
  .openapi({
    description: 'Runtime environment name (lowercase)'
  });

const ProtocolType = z.enum(['HTTP', 'GRPC', 'WS']).openapi({
  description: 'Protocol type'
});

const PortConfig = z.object({
  number: z.number().min(1).max(65535).openapi({
    description: 'Port number (1-65535)'
  }),
  protocol: ProtocolType.optional().default('HTTP').openapi({
    description: 'Protocol type, defaults to HTTP'
  }),
  exposesPublicDomain: z.boolean().optional().default(true).openapi({
    description: 'Enable public domain access, defaults to true'
  }),
  customDomain: z.string().optional().openapi({
    description: 'Custom domain (optional)'
  })
});

const ResourceConfig = z.object({
  cpu: CpuOptions.openapi({
    description: 'CPU allocation in cores'
  }),
  memory: MemoryOptions.openapi({
    description: 'Memory allocation in GB'
  })
});

const EnvConfig = z
  .object({
    name: z.string().min(1).openapi({
      description: 'Environment variable name'
    }),
    value: z.string().optional().openapi({
      description: 'Environment variable value'
    }),
    valueFrom: z
      .object({
        secretKeyRef: z.object({
          key: z.string().openapi({
            description: 'Secret key'
          }),
          name: z.string().openapi({
            description: 'Secret name'
          })
        })
      })
      .optional()
      .openapi({
        description: 'Source for the environment variable value'
      })
  })
  .refine((data) => data.value || data.valueFrom, {
    message: "Either 'value' or 'valueFrom' must be provided",
    path: ['value', 'valueFrom']
  });

export const RequestSchema = z.object({
  name: z
    .string()
    .min(1)
    .max(63)
    .regex(/^[a-z0-9]([-a-z0-9]*[a-z0-9])?$/)
    .openapi({
      description: 'Devbox name (must be DNS compliant: lowercase, numbers, hyphens, 1-63 chars)'
    }),
  runtime: RuntimeName.openapi({
    description: 'Runtime environment name'
  }),
  resource: ResourceConfig.openapi({
    description: 'Resource allocation for CPU and memory'
  }),
  ports: z.array(PortConfig).optional().default([]).openapi({
    description: 'Port configurations (optional, can be empty)'
  }),
  env: z.array(EnvConfig).optional().default([]).openapi({
    description: 'Environment variables (optional, can be empty)'
  }),
  autostart: z.boolean().optional().default(false).openapi({
    description: 'Auto start devbox after creation (defaults to false)'
  })
});

const PortResponseData = z.object({
  portName: z.string().openapi({
    description: 'Generated port name'
  }),
  number: z.number().openapi({
    description: 'Port number'
  }),
  protocol: ProtocolType.openapi({
    description: 'Protocol type'
  }),
  networkName: z.string().openapi({
    description: 'Network/Ingress name'
  }),
  exposesPublicDomain: z.boolean().openapi({
    description: 'Whether public domain is enabled'
  }),
  publicDomain: z.string().openapi({
    description: 'Generated public domain'
  }),
  customDomain: z.string().openapi({
    description: 'Custom domain (if provided)'
  })
});

export const SuccessResponseSchema = z.object({
  data: z.object({
    name: z.string().openapi({
      description: 'Devbox name'
    }),
    sshPort: z.number().openapi({
      description: 'SSH port for connection'
    }),
    base64PrivateKey: z.string().openapi({
      description: 'Base64 encoded SSH private key'
    }),
    userName: z.string().openapi({
      description: 'SSH username'
    }),
    workingDir: z.string().openapi({
      description: 'Default working directory'
    }),
    domain: z.string().openapi({
      description: 'Base domain'
    }),
    ports: z.array(PortResponseData).optional().openapi({
      description: 'Created port configurations'
    }),
    autostarted: z.boolean().optional().openapi({
      description: 'Whether autostart was triggered'
    })
  })
});

export const ErrorResponseSchema = z.object({
  code: z.number().openapi({
    description: 'Error code'
  }),
  message: z.string().openapi({
    description: 'Error message'
  }),
  error: z.any().optional().openapi({
    description: 'Detailed error information'
  })
});

export const DevboxListItemSchemaV1 = z.object({
  name: z.string().openapi({
    description: 'Devbox name'
  }),
  uid: z.string().openapi({
    description: 'Devbox UID'
  }),
  resourceType: z.string().default('devbox').openapi({
    description: 'Resource type'
  }),
  runtime: z.string().openapi({
    description: 'Runtime environment (e.g., go, python, node.js)'
  }),
  status: z.string().openapi({
    description: 'Devbox status (Pending, Running, Stopped, etc.)'
  }),
  resources: z
    .object({
      cpu: z.number().openapi({
        description: 'CPU in millicores (e.g., 1000 = 1 core)'
      }),
      memory: z.number().openapi({
        description: 'Memory in Mi (e.g., 2048 = 2Gi)'
      })
    })
    .openapi({
      description: 'Resource allocation'
    })
});

export const DevboxListResponseSchemaV1 = z.object({
  data: z.array(DevboxListItemSchemaV1)
});<|MERGE_RESOLUTION|>--- conflicted
+++ resolved
@@ -74,12 +74,8 @@
     'node.js',
     'echo',
     'rust',
-<<<<<<< HEAD
-    'claude-code'
-=======
     'claude-code',
     'node-expt-agent'
->>>>>>> 51ec16f2
   ])
   .openapi({
     description: 'Runtime environment name (lowercase)'
