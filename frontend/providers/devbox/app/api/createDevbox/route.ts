import { NextRequest } from 'next/server';

import { authSession } from '@/services/backend/auth';
import { getK8s } from '@/services/backend/kubernetes';
import { jsonRes } from '@/services/backend/response';
import { devboxDB } from '@/services/db/init';
import { KBDevboxTypeV2 } from '@/types/k8s';
import { json2Devbox, json2Ingress, json2Service } from '@/utils/json2Yaml';
import { RequestSchema } from './schema';

export const dynamic = 'force-dynamic';

export async function POST(req: NextRequest) {
  try {
    const body = await req.json();
    const validationResult = RequestSchema.safeParse(body);

    if (!validationResult.success) {
      return jsonRes({
        code: 400,
        message: 'Invalid request body',
        error: validationResult.error.errors
      });
    }

    const devboxForm = validationResult.data;
    const headerList = req.headers;

    const { applyYamlList, k8sCustomObjects, namespace } = await getK8s({
      kubeconfig: await authSession(headerList)
    });

    const { body: devboxListBody } = (await k8sCustomObjects.listNamespacedCustomObject(
      'devbox.sealos.io',
      'v1alpha2',
      namespace,
      'devboxes'
    )) as {
      body: {
        items: KBDevboxTypeV2[];
      };
    };

    if (
      !!devboxListBody &&
      devboxListBody.items.length > 0 &&
      devboxListBody.items.find((item) => item.metadata.name === devboxForm.name)
    ) {
      return jsonRes({
        code: 409,
        message: 'Devbox already exists'
      });
    }

    const template = await devboxDB.template.findUnique({
      where: {
        uid: devboxForm.templateUid,
        isDeleted: false
      },
      include: {
        templateRepository: {
          select: {
            uid: true
          }
        }
      }
    });

    if (!template) {
      return jsonRes({
        code: 404,
        message: 'Template not found'
      });
    }

<<<<<<< HEAD
    const { INGRESS_SECRET, DEVBOX_AFFINITY_ENABLE, SQUASH_ENABLE } = process.env;
    const devbox = json2Devbox(devboxForm, DEVBOX_AFFINITY_ENABLE, SQUASH_ENABLE);
=======
    const { INGRESS_SECRET, DEVBOX_AFFINITY_ENABLE, STORAGE_LIMIT } = process.env;
    // TODO: this function can remove env params,because it is only backend
    const devbox = json2DevboxV2(devboxForm, DEVBOX_AFFINITY_ENABLE, STORAGE_LIMIT);
>>>>>>> 51ec16f2
    const service = json2Service(devboxForm);
    const ingress = json2Ingress(devboxForm, INGRESS_SECRET as string);
    await applyYamlList([devbox, service, ingress], 'create');

    // Increment template repository usage count after successful devbox creation
    try {
      await devboxDB.templateRepository.update({
        where: {
          uid: template.templateRepository.uid,
          isDeleted: false
        },
        data: {
          usageCount: {
            increment: 1
          }
        }
      });
    } catch (usageError) {
      // Log the error but don't fail the devbox creation
      console.error('Failed to increment template usage count:', usageError);
    }

    return jsonRes({
      data: 'success create devbox'
    });
  } catch (err: any) {
    return jsonRes({
      code: 500,
      message: err?.message || 'Internal server error',
      error: err
    });
  }
}<|MERGE_RESOLUTION|>--- conflicted
+++ resolved
@@ -5,7 +5,7 @@
 import { jsonRes } from '@/services/backend/response';
 import { devboxDB } from '@/services/db/init';
 import { KBDevboxTypeV2 } from '@/types/k8s';
-import { json2Devbox, json2Ingress, json2Service } from '@/utils/json2Yaml';
+import { json2DevboxV2, json2Ingress, json2Service } from '@/utils/json2Yaml';
 import { RequestSchema } from './schema';
 
 export const dynamic = 'force-dynamic';
@@ -73,14 +73,9 @@
       });
     }
 
-<<<<<<< HEAD
-    const { INGRESS_SECRET, DEVBOX_AFFINITY_ENABLE, SQUASH_ENABLE } = process.env;
-    const devbox = json2Devbox(devboxForm, DEVBOX_AFFINITY_ENABLE, SQUASH_ENABLE);
-=======
     const { INGRESS_SECRET, DEVBOX_AFFINITY_ENABLE, STORAGE_LIMIT } = process.env;
     // TODO: this function can remove env params,because it is only backend
     const devbox = json2DevboxV2(devboxForm, DEVBOX_AFFINITY_ENABLE, STORAGE_LIMIT);
->>>>>>> 51ec16f2
     const service = json2Service(devboxForm);
     const ingress = json2Ingress(devboxForm, INGRESS_SECRET as string);
     await applyYamlList([devbox, service, ingress], 'create');
