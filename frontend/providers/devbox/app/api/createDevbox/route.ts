import { NextRequest } from 'next/server'

<<<<<<< HEAD
import { DevboxEditType } from '@/types/devbox'
import { RuntimeNamespaceMap } from '@/types/static'
import { jsonRes } from '@/services/backend/response'
import { authSession } from '@/services/backend/auth'
import { getK8s } from '@/services/backend/kubernetes'
import { json2Devbox, json2Ingress, json2Service } from '@/utils/json2Yaml'
=======
import { authSession } from '@/services/backend/auth'
import { getK8s } from '@/services/backend/kubernetes'
import { jsonRes } from '@/services/backend/response'
import { devboxDB } from '@/services/db/init'
import { DevboxEditTypeV2 } from '@/types/devbox'
import { KBDevboxTypeV2 } from '@/types/k8s'
import { json2DevboxV2, json2Ingress, json2Service } from '@/utils/json2Yaml'
>>>>>>> dade357f

export const dynamic = 'force-dynamic'

export async function POST(req: NextRequest) {
  try {
    // NOTE： runtimeNamespaceMap will be too big？
<<<<<<< HEAD
    const { devboxForm, runtimeNamespaceMap } = (await req.json()) as {
      devboxForm: DevboxEditType
      runtimeNamespaceMap: RuntimeNamespaceMap
=======
    const { devboxForm } = (await req.json()) as {
      devboxForm: DevboxEditTypeV2
      // runtimeNamespaceMap: runtimeNamespaceMapType
>>>>>>> dade357f
    }

    const headerList = req.headers

    const { applyYamlList, k8sCustomObjects, namespace } = await getK8s({
      kubeconfig: await authSession(headerList)
    })
    const { body: devboxListBody } = (await k8sCustomObjects.listNamespacedCustomObject(
      'devbox.sealos.io',
      'v1alpha1',
      namespace,
      'devboxes',
    )) as { body: {
      items: KBDevboxTypeV2[]
    } }
    if(!!devboxListBody && devboxListBody.items.length > 0 && devboxListBody.items.find((item) => item.metadata.name === devboxForm.name)) {
      return jsonRes({
        code: 409,
        error: 'Devbox already exists'
      })
    }
    const template = await devboxDB.template.findUnique({
      where: {
        uid: devboxForm.templateUid,
        isDeleted: false,
      },
    })
    if (!template) {
      return jsonRes({
        code: 404,
        error: 'Template not found'
      })
    }
    const { INGRESS_SECRET, DEVBOX_AFFINITY_ENABLE, SQUASH_ENABLE } = process.env
    const devbox = json2DevboxV2(
      devboxForm,
      DEVBOX_AFFINITY_ENABLE,
      SQUASH_ENABLE
    )
    const service = json2Service(devboxForm)
    const ingress = json2Ingress(devboxForm, INGRESS_SECRET as string)
    await applyYamlList([devbox, service, ingress], 'create')

    return jsonRes({
      data: 'success create devbox'
    })
  } catch (err: any) {
    return jsonRes({
      code: 500,
      error: err
    })
  }
}<|MERGE_RESOLUTION|>--- conflicted
+++ resolved
@@ -1,13 +1,5 @@
 import { NextRequest } from 'next/server'
 
-<<<<<<< HEAD
-import { DevboxEditType } from '@/types/devbox'
-import { RuntimeNamespaceMap } from '@/types/static'
-import { jsonRes } from '@/services/backend/response'
-import { authSession } from '@/services/backend/auth'
-import { getK8s } from '@/services/backend/kubernetes'
-import { json2Devbox, json2Ingress, json2Service } from '@/utils/json2Yaml'
-=======
 import { authSession } from '@/services/backend/auth'
 import { getK8s } from '@/services/backend/kubernetes'
 import { jsonRes } from '@/services/backend/response'
@@ -15,22 +7,15 @@
 import { DevboxEditTypeV2 } from '@/types/devbox'
 import { KBDevboxTypeV2 } from '@/types/k8s'
 import { json2DevboxV2, json2Ingress, json2Service } from '@/utils/json2Yaml'
->>>>>>> dade357f
 
 export const dynamic = 'force-dynamic'
 
 export async function POST(req: NextRequest) {
   try {
     // NOTE： runtimeNamespaceMap will be too big？
-<<<<<<< HEAD
-    const { devboxForm, runtimeNamespaceMap } = (await req.json()) as {
-      devboxForm: DevboxEditType
-      runtimeNamespaceMap: RuntimeNamespaceMap
-=======
     const { devboxForm } = (await req.json()) as {
       devboxForm: DevboxEditTypeV2
       // runtimeNamespaceMap: runtimeNamespaceMapType
->>>>>>> dade357f
     }
 
     const headerList = req.headers
@@ -42,11 +27,17 @@
       'devbox.sealos.io',
       'v1alpha1',
       namespace,
-      'devboxes',
-    )) as { body: {
-      items: KBDevboxTypeV2[]
-    } }
-    if(!!devboxListBody && devboxListBody.items.length > 0 && devboxListBody.items.find((item) => item.metadata.name === devboxForm.name)) {
+      'devboxes'
+    )) as {
+      body: {
+        items: KBDevboxTypeV2[]
+      }
+    }
+    if (
+      !!devboxListBody &&
+      devboxListBody.items.length > 0 &&
+      devboxListBody.items.find((item) => item.metadata.name === devboxForm.name)
+    ) {
       return jsonRes({
         code: 409,
         error: 'Devbox already exists'
@@ -55,8 +46,8 @@
     const template = await devboxDB.template.findUnique({
       where: {
         uid: devboxForm.templateUid,
-        isDeleted: false,
-      },
+        isDeleted: false
+      }
     })
     if (!template) {
       return jsonRes({
@@ -65,11 +56,7 @@
       })
     }
     const { INGRESS_SECRET, DEVBOX_AFFINITY_ENABLE, SQUASH_ENABLE } = process.env
-    const devbox = json2DevboxV2(
-      devboxForm,
-      DEVBOX_AFFINITY_ENABLE,
-      SQUASH_ENABLE
-    )
+    const devbox = json2DevboxV2(devboxForm, DEVBOX_AFFINITY_ENABLE, SQUASH_ENABLE)
     const service = json2Service(devboxForm)
     const ingress = json2Ingress(devboxForm, INGRESS_SECRET as string)
     await applyYamlList([devbox, service, ingress], 'create')
