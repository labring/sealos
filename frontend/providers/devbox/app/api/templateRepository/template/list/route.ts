import { authSessionWithJWT } from '@/services/backend/auth';
import { jsonRes } from '@/services/backend/response';
import { devboxDB } from '@/services/db/init';
<<<<<<< HEAD
=======
import { getRegionUid } from '@/utils/env';
>>>>>>> 5492fb34
import { NextRequest } from 'next/server';

export const dynamic = 'force-dynamic';

export async function GET(req: NextRequest) {
  try {
    const headerList = req.headers;
    const searchParams = req.nextUrl.searchParams;
    const uid = searchParams.get('templateRepositoryUid');
    const { payload } = await authSessionWithJWT(headerList);
    if (!uid)
      return jsonRes({
        code: 400,
        error: 'templateRepositoryUid is required'
      });
    const templateRepository = await devboxDB.templateRepository.findUnique({
      where: {
        uid,
        isDeleted: false,
        regionUid: getRegionUid()
      },
      select: {
        name: true,
        uid: true,
        organization: {
          select: {
            uid: true,
            isDeleted: true
          }
        },
        isPublic: true,
        templates: {
          where: {
            isDeleted: false
          },
          select: {
            uid: true,
            name: true,
            config: true,
            image: true,
            createdAt: true,
            updatedAt: true
          }
        }
      }
    });
<<<<<<< HEAD
    if (
      templateRepository &&
=======

    if (!templateRepository) {
      return jsonRes({
        data: {
          templateList: []
        }
      });
    }
    const templateList = templateRepository.templates;
    if (
>>>>>>> 5492fb34
      !(
        (templateRepository.organization.isDeleted === false &&
          templateRepository.organization.uid === payload.organizationUid) ||
        templateRepository.isPublic === true
      )
    ) {
      return jsonRes({
<<<<<<< HEAD
        code: 404,
        error: 'Template is not found'
      });
    }
    const templateList = templateRepository?.templates || [];
=======
        data: {
          templateList
        }
      });
    }
>>>>>>> 5492fb34
    return jsonRes({
      data: {
        templateList
      }
    });
  } catch (err: any) {
    return jsonRes({
      code: 500,
      error: err
    });
  }
}<|MERGE_RESOLUTION|>--- conflicted
+++ resolved
@@ -1,10 +1,7 @@
 import { authSessionWithJWT } from '@/services/backend/auth';
 import { jsonRes } from '@/services/backend/response';
 import { devboxDB } from '@/services/db/init';
-<<<<<<< HEAD
-=======
 import { getRegionUid } from '@/utils/env';
->>>>>>> 5492fb34
 import { NextRequest } from 'next/server';
 
 export const dynamic = 'force-dynamic';
@@ -51,10 +48,6 @@
         }
       }
     });
-<<<<<<< HEAD
-    if (
-      templateRepository &&
-=======
 
     if (!templateRepository) {
       return jsonRes({
@@ -65,7 +58,6 @@
     }
     const templateList = templateRepository.templates;
     if (
->>>>>>> 5492fb34
       !(
         (templateRepository.organization.isDeleted === false &&
           templateRepository.organization.uid === payload.organizationUid) ||
@@ -73,19 +65,11 @@
       )
     ) {
       return jsonRes({
-<<<<<<< HEAD
-        code: 404,
-        error: 'Template is not found'
-      });
-    }
-    const templateList = templateRepository?.templates || [];
-=======
         data: {
           templateList
         }
       });
     }
->>>>>>> 5492fb34
     return jsonRes({
       data: {
         templateList
