--- conflicted
+++ resolved
@@ -1,9 +1,6 @@
 import { jsonRes } from '@/services/backend/response';
 import { devboxDB } from '@/services/db/init';
-<<<<<<< HEAD
-=======
 import { getRegionUid } from '@/utils/env';
->>>>>>> 5492fb34
 import { NextRequest } from 'next/server';
 export const dynamic = 'force-dynamic';
 
@@ -15,10 +12,7 @@
       }
     });
     if (!organization) throw Error('organization not found');
-<<<<<<< HEAD
-=======
     const regionUid = getRegionUid();
->>>>>>> 5492fb34
     const templateRepositoryList = await devboxDB.templateRepository.findMany({
       where: {
         isPublic: true,
@@ -31,16 +25,7 @@
         iconId: true,
         name: true,
         uid: true,
-<<<<<<< HEAD
-        description: true,
-        templateRepositoryTags: {
-          select: {
-            tag: true
-          }
-        }
-=======
         description: true
->>>>>>> 5492fb34
       }
     });
     return jsonRes({
