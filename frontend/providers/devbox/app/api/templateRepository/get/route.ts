--- conflicted
+++ resolved
@@ -1,10 +1,7 @@
 import { authSessionWithJWT } from '@/services/backend/auth';
 import { jsonRes } from '@/services/backend/response';
 import { devboxDB } from '@/services/db/init';
-<<<<<<< HEAD
-=======
 import { getRegionUid } from '@/utils/env';
->>>>>>> 5492fb34
 import { NextRequest } from 'next/server';
 import { z } from 'zod';
 
@@ -23,10 +20,7 @@
       });
     }
     const uid = uidResult.data;
-<<<<<<< HEAD
-=======
     const regionUid = getRegionUid();
->>>>>>> 5492fb34
     const templateRepository = await devboxDB.templateRepository.findUnique({
       where: {
         uid,
