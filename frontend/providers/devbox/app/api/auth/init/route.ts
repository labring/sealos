import { authSessionWithDesktopJWT, generateDevboxToken } from '@/services/backend/auth';
import { jsonRes } from '@/services/backend/response';
import { devboxDB } from '@/services/db/init';
<<<<<<< HEAD
=======
import { getRegionUid } from '@/utils/env';
>>>>>>> 5492fb34
import { makeOrganizationName } from '@/utils/user';

import { NextRequest } from 'next/server';

const findOrCreateUser = async (regionUid: string, namespaceId: string) => {
  return await devboxDB.$transaction(async (tx) => {
    try {
      const user = await tx.user.findUnique({
        where: {
          isDeleted_regionUid_namespaceId: {
            regionUid,
            namespaceId,
            isDeleted: false
          }
        },
        select: {
          uid: true,
          userOrganizations: {
            select: {
              organization: {
                select: {
                  uid: true
                }
              }
            }
          }
        }
      });
      if (user && user.userOrganizations.length > 0) {
        return user;
      }
      const organizationName = makeOrganizationName();

      if (!user) {
        const user = await tx.user.create({
          data: {
            regionUid,
            namespaceId,
            userOrganizations: {
              create: {
                organization: {
                  create: {
                    name: organizationName,
                    id: organizationName
                  }
                }
              }
            }
          },
          select: {
            uid: true,
            userOrganizations: {
              select: {
                organization: {
                  select: {
                    uid: true
                  }
                }
              }
            }
          }
        });
        return user;
      }
      if (!user.userOrganizations.length) {
        const user = await tx.user.update({
          where: {
            isDeleted_regionUid_namespaceId: {
              regionUid,
              namespaceId,
              isDeleted: false
            }
          },
          data: {
            userOrganizations: {
              create: {
                organization: {
                  create: {
                    name: organizationName,
                    id: organizationName
                  }
                }
              }
            }
          },
          select: {
            uid: true,
            userOrganizations: {
              select: {
                organization: {
                  select: {
                    uid: true
                  }
                }
              }
            }
          }
        });
        return user;
      }
      throw new Error('Failed to find or create user');
    } catch (error) {
      console.error('Error in findOrCreateUser transaction:', error);
      throw new Error('Failed to find or create user');
    }
  });
};
export async function POST(req: NextRequest) {
<<<<<<< HEAD
  const regionUid = process.env.REGION_UID;
  if (!regionUid) {
    console.log('REGIONUID is not set');
=======
  const regionUid = getRegionUid();
  if (!regionUid) {
    console.log('REGION_UID is not set');
>>>>>>> 5492fb34
    return jsonRes({
      code: 500
    });
  }
  try {
    const headerList = req.headers;
    const { payload } = await authSessionWithDesktopJWT(headerList);
    const user = await findOrCreateUser(regionUid, payload.workspaceId);
    if (!user) {
      return jsonRes({
        code: 500,
        error: 'Failed to find or create user'
      });
    }
    return jsonRes({
      data: generateDevboxToken({
        userUid: user.uid,
        organizationUid: user.userOrganizations[0].organization.uid,
        regionUid,
        workspaceId: payload.workspaceId
      })
    });
  } catch (err: any) {
    return jsonRes({
      code: 500,
      error: err
    });
  }
}<|MERGE_RESOLUTION|>--- conflicted
+++ resolved
@@ -1,10 +1,7 @@
 import { authSessionWithDesktopJWT, generateDevboxToken } from '@/services/backend/auth';
 import { jsonRes } from '@/services/backend/response';
 import { devboxDB } from '@/services/db/init';
-<<<<<<< HEAD
-=======
 import { getRegionUid } from '@/utils/env';
->>>>>>> 5492fb34
 import { makeOrganizationName } from '@/utils/user';
 
 import { NextRequest } from 'next/server';
@@ -113,15 +110,9 @@
   });
 };
 export async function POST(req: NextRequest) {
-<<<<<<< HEAD
-  const regionUid = process.env.REGION_UID;
-  if (!regionUid) {
-    console.log('REGIONUID is not set');
-=======
   const regionUid = getRegionUid();
   if (!regionUid) {
     console.log('REGION_UID is not set');
->>>>>>> 5492fb34
     return jsonRes({
       code: 500
     });
