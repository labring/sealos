import { NextRequest } from 'next/server';

import { jsonRes } from '@/services/backend/response';
import { authSession } from '@/services/backend/auth';
import { getK8s } from '@/services/backend/kubernetes';
<<<<<<< HEAD
=======
import { devboxKey } from '@/constants/devbox';
>>>>>>> 5492fb34

export const dynamic = 'force-dynamic';

export async function POST(req: NextRequest) {
  try {
    const { devboxName } = (await req.json()) as { devboxName: string };

    const headerList = req.headers;

    const { k8sCustomObjects, namespace, k8sNetworkingApp } = await getK8s({
      kubeconfig: await authSession(headerList)
    });
<<<<<<< HEAD
=======

    // get ingress and modify ingress annotations
    const ingressesResponse = await k8sNetworkingApp.listNamespacedIngress(
      namespace,
      undefined,
      undefined,
      undefined,
      undefined,
      `${devboxKey}=${devboxName}`
    );
    const ingresses: any = (ingressesResponse.body as { items: any[] }).items;

    ingresses.forEach(async (ingress: any) => {
      const annotationsIngressClass =
        ingress.metadata?.annotations?.['kubernetes.io/ingress.class'];
      const specIngressClass = ingress.spec?.ingressClassName;

      if (
        (annotationsIngressClass && annotationsIngressClass === 'nginx') ||
        (specIngressClass && specIngressClass === 'nginx')
      ) {
        if (annotationsIngressClass) {
          await k8sNetworkingApp.patchNamespacedIngress(
            ingress.metadata.name,
            namespace,
            { metadata: { annotations: { 'kubernetes.io/ingress.class': 'pause' } } },
            undefined,
            undefined,
            undefined,
            undefined,
            undefined,
            {
              headers: {
                'Content-Type': 'application/merge-patch+json'
              }
            }
          );
        } else if (specIngressClass) {
          await k8sNetworkingApp.patchNamespacedIngress(
            ingress.metadata.name,
            namespace,
            { spec: { ingressClassName: 'pause' } },
            undefined,
            undefined,
            undefined,
            undefined,
            undefined,
            {
              headers: {
                'Content-Type': 'application/merge-patch+json'
              }
            }
          );
        }
      }
    });
>>>>>>> 5492fb34

    await k8sCustomObjects.patchNamespacedCustomObject(
      'devbox.sealos.io',
      'v1alpha1',
      namespace,
      'devboxes',
      devboxName,
      { spec: { state: 'Stopped' } },
      undefined,
      undefined,
      undefined,
      {
        headers: {
          'Content-Type': 'application/merge-patch+json'
        }
      }
    );

    return jsonRes({
      data: 'success pause devbox'
    });
  } catch (err: any) {
    return jsonRes({
      code: 500,
      error: err
    });
  }
}<|MERGE_RESOLUTION|>--- conflicted
+++ resolved
@@ -3,10 +3,7 @@
 import { jsonRes } from '@/services/backend/response';
 import { authSession } from '@/services/backend/auth';
 import { getK8s } from '@/services/backend/kubernetes';
-<<<<<<< HEAD
-=======
 import { devboxKey } from '@/constants/devbox';
->>>>>>> 5492fb34
 
 export const dynamic = 'force-dynamic';
 
@@ -19,8 +16,6 @@
     const { k8sCustomObjects, namespace, k8sNetworkingApp } = await getK8s({
       kubeconfig: await authSession(headerList)
     });
-<<<<<<< HEAD
-=======
 
     // get ingress and modify ingress annotations
     const ingressesResponse = await k8sNetworkingApp.listNamespacedIngress(
@@ -77,7 +72,6 @@
         }
       }
     });
->>>>>>> 5492fb34
 
     await k8sCustomObjects.patchNamespacedCustomObject(
       'devbox.sealos.io',
