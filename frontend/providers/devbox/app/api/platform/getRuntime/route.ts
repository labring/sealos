--- conflicted
+++ resolved
@@ -2,14 +2,9 @@
 
 import { authSession } from '@/services/backend/auth'
 import { getK8s } from '@/services/backend/kubernetes'
-<<<<<<< HEAD
-
-import { RuntimeTypeMap, RuntimeVersionMap, RuntimeNamespaceMap } from '@/types/static'
-=======
 import { jsonRes } from '@/services/backend/response'
 import { defaultEnv } from '@/stores/env'
 import { runtimeNamespaceMapType, ValueType, VersionMapType } from '@/types/devbox'
->>>>>>> dade357f
 import { KBRuntimeClassType, KBRuntimeType } from '@/types/k8s'
 
 export const dynamic = 'force-dynamic'
@@ -48,7 +43,7 @@
     )) as { body: { items: KBRuntimeType[] } }
 
     let runtimes = _runtimes?.items?.filter((item) => item.spec.state === 'active')
-    
+
     // runtimeClasses
     const languageList = runtimeClasses?.items.filter((item: any) => item.spec.kind === 'Language')
     const dealtLanguageList = languageList.map((item: any) => {
