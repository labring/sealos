--- conflicted
+++ resolved
@@ -7,10 +7,7 @@
 
 export const dynamic = 'force-dynamic';
 
-export async function DELETE(
-  req: NextRequest,
-  { params }: { params: { name: string; tag: string } }
-) {
+export async function DELETE(req: NextRequest, { params }: { params: { name: string; tag: string } }) {
   try {
     const devboxName = params.name;
     const tag = params.tag;
@@ -23,6 +20,7 @@
         message: 'Invalid devbox name format'
       });
     }
+
 
     if (!tag || tag.length === 0) {
       return jsonRes({
@@ -43,15 +41,11 @@
     )) as { body: { items: KBDevboxReleaseType[] } };
 
     const targetRelease = releaseBody.items.find((item: any) => {
-<<<<<<< HEAD
-      return item.spec && item.spec.devboxName === devboxName && item.spec.newTag === tag;
-=======
       return (
         item.spec &&
         item.spec.devboxName === devboxName &&
         item.spec.version === tag
       );
->>>>>>> 51ec16f2
     });
 
     if (!targetRelease) {
