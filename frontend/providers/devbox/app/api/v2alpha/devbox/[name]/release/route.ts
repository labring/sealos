--- conflicted
+++ resolved
@@ -40,14 +40,6 @@
   }
 }
 
-<<<<<<< HEAD
-    const devboxNamePattern = /^[a-z0-9]([-a-z0-9]*[a-z0-9])?$/;
-    if (!devboxNamePattern.test(devboxName) || devboxName.length > 63) {
-      return jsonRes({
-        code: 400,
-        message: 'Invalid devbox name format'
-      });
-=======
 async function waitForResourceDeletion(
   checkFn: () => Promise<any>,
   maxRetries = 30,
@@ -104,7 +96,6 @@
         { metadata: { annotations: { 'kubernetes.io/ingress.class': toClass } } },
         undefined, undefined, undefined, undefined, undefined, PATCH_OPTIONS
       );
->>>>>>> 51ec16f2
     }
     if (spec === fromClass) {
       return k8sNetworkingApp.patchNamespacedIngress(
@@ -302,23 +293,6 @@
 
     const { tag, releaseDes, execCommand } = validationResult.data;
 
-<<<<<<< HEAD
-    const { body: releaseBody } = (await k8sCustomObjects.listNamespacedCustomObject(
-      'devbox.sealos.io',
-      'v1alpha1',
-      namespace,
-      'devboxreleases'
-    )) as { body: { items: KBDevboxReleaseType[] } };
-
-    const { body: devboxBody } = (await k8sCustomObjects.listNamespacedCustomObject(
-      'devbox.sealos.io',
-      'v1alpha1',
-      namespace,
-      'devboxes'
-    )) as { body: { items: KBDevboxReleaseType[] } };
-
-    const devbox = devboxBody.items.find((item: any) => item.metadata.name === devboxName);
-=======
     const {
       applyYamlList, delYamlList, namespace,
       k8sCustomObjects, k8sNetworkingApp, k8sCore, k8sAuth, k8sBatch
@@ -328,32 +302,17 @@
       listDevboxReleases(k8sCustomObjects, namespace),
       listDevboxes(k8sCustomObjects, namespace)
     ]);
->>>>>>> 51ec16f2
 
     const devbox = devboxes.find((item) => item.metadata?.name === devboxName);
     if (!devbox) {
       return jsonRes({ code: 404, message: 'Devbox not found' });
     }
 
-<<<<<<< HEAD
-    if (
-      releaseBody.items.some((item: any) => {
-        return (
-          item.spec && item.spec.devboxName === devboxName && item.spec.newTag === releaseForm.tag
-        );
-      })
-    ) {
-      return jsonRes({
-        code: 409,
-        message: 'Devbox release already exists'
-      });
-=======
     const tagExists = releases.some(
       (item) => item.spec?.devboxName === devboxName && item.spec?.version === tag
     );
     if (tagExists) {
       return jsonRes({ code: 409, message: 'Devbox release already exists' });
->>>>>>> 51ec16f2
     }
 
     executeReleaseTask({
