import { NextRequest, NextResponse } from 'next/server';
import { PatchUtils } from '@kubernetes/client-node';
import { authSession } from '@/services/backend/auth';
import { getK8s } from '@/services/backend/kubernetes';
import { jsonRes } from '@/services/backend/response';
import { devboxDB } from '@/services/db/init';
import { devboxKey } from '@/constants/devbox';
import { KBDevboxTypeV2 } from '@/types/k8s';
import { json2Devbox, json2Service, json2Ingress } from '@/utils/json2Yaml';
import { ProtocolType } from '@/types/devbox';
import { RequestSchema, nanoid } from './schema';
import { getRegionUid } from '@/utils/env';
import { adaptDevboxDetailV2 } from '@/utils/adapt';
import { parseTemplateConfig, cpuFormatToM, memoryFormatToMi } from '@/utils/tools';
import { generateDevboxRbacAndJob } from '@/utils/rbacJobGenerator';

export const dynamic = 'force-dynamic';

const PROTOCOL_MAP: Record<string, ProtocolType> = {
  http: 'HTTP',
  grpc: 'GRPC',
  ws: 'WS'
};

const resolveProtocol = (protocol?: string): ProtocolType => {
  if (!protocol) return 'HTTP';
  const normalized = protocol.toLowerCase();
  return PROTOCOL_MAP[normalized] ?? 'HTTP';
};

const RETRY_CONFIG = {
  MAX_RETRIES: 3,
  BASE_DELAY: 100,
  STATUS_CHECK_MAX_RETRIES: 10,
  STATUS_CHECK_INTERVAL: 100,
  READY_CHECK_MAX_RETRIES: 20,
  READY_CHECK_INTERVAL: 100
} as const;

const sleep = (ms: number) => new Promise((resolve) => setTimeout(resolve, ms));

//retry—three
async function retryWithBackoff<T>(
  operation: () => Promise<T>,
  maxRetries: number = RETRY_CONFIG.MAX_RETRIES,
  baseDelay: number = RETRY_CONFIG.BASE_DELAY,
  context: string = ''
): Promise<T> {
  let lastError: Error;

  for (let attempt = 1; attempt <= maxRetries; attempt++) {
    try {
      return await operation();
    } catch (error) {
      lastError = error as Error;

      if (attempt < maxRetries) {
        const delay = baseDelay * Math.pow(2, attempt - 1) + Math.random() * 100;
        await sleep(delay);
      }
    }
  }

  throw new Error(
    `${context} - All ${maxRetries} attempts failed. Last error: ${lastError!.message}`
  );
}

//check-devbox-status
async function waitForDevboxStatus(
  k8sCustomObjects: any,
  namespace: string,
  devboxName: string,
  maxRetries = RETRY_CONFIG.STATUS_CHECK_MAX_RETRIES,
  interval = RETRY_CONFIG.STATUS_CHECK_INTERVAL
): Promise<KBDevboxTypeV2> {
  for (let retries = 0; retries < maxRetries; retries++) {
    const { body: devboxBody } = (await k8sCustomObjects.getNamespacedCustomObject(
      'devbox.sealos.io',
      'v1alpha2',
      namespace,
      'devboxes',
      devboxName
    )) as { body: KBDevboxTypeV2 };

    if (devboxBody.status) {
      return devboxBody;
    }
    await sleep(interval);
  }
  throw new Error('Timeout waiting for devbox status');
}

function convertResourceConfig(resource: { cpu: number; memory: number }) {
  return {
    cpu: resource.cpu * 1000,
    memory: resource.memory * 1024
  };
}

//check-devbox-pod
async function waitForDevboxReady(
  k8sCustomObjects: any,
  k8sCore: any,
  namespace: string,
  devboxName: string,
  maxRetries = RETRY_CONFIG.READY_CHECK_MAX_RETRIES,
  interval = RETRY_CONFIG.READY_CHECK_INTERVAL
): Promise<boolean> {
  for (let retries = 0; retries < maxRetries; retries++) {
    try {
      const { body: devboxBody } = (await k8sCustomObjects.getNamespacedCustomObject(
        'devbox.sealos.io',
        'v1alpha2',
        namespace,
        'devboxes',
        devboxName
      )) as { body: KBDevboxTypeV2 };

      if (devboxBody.status?.phase === 'Running') {
        const podsResponse = await k8sCore.listNamespacedPod(
          namespace,
          undefined,
          undefined,
          undefined,
          undefined,
          `${devboxKey}=${devboxName}`
        );

        const readyPod = podsResponse.body.items.find(
          (pod: any) =>
            pod.status?.phase === 'Running' &&
            pod.status?.conditions?.some(
              (condition: any) => condition.type === 'Ready' && condition.status === 'True'
            )
        );

        if (readyPod) {
          return true;
        }
      }
    } catch (error) {}

    await sleep(interval);
  }

  return false;
}

//service-manager——ports
class ServiceManager {
  private k8sCore: any;
  private namespace: string;
  private applyYamlList: any;

  constructor(k8sCore: any, namespace: string, applyYamlList: any) {
    this.k8sCore = k8sCore;
    this.namespace = namespace;
    this.applyYamlList = applyYamlList;
  }

  //ensure-service-with-ports:exists-update not-exists-create
  async ensureServiceWithPorts(devboxName: string, ports: any[]): Promise<void> {
    return retryWithBackoff(
      async () => {
        try {
          const serviceResponse = await this.k8sCore.readNamespacedService(
            devboxName,
            this.namespace
          );
          const existingService = serviceResponse.body;

          const existingPortNumbers = new Set(
            (existingService.spec?.ports || []).map((p: any) => p.port)
          );

          const newPorts = ports.filter((port) => !existingPortNumbers.has(port.number));

          if (newPorts.length > 0) {
            await this.k8sCore.patchNamespacedService(
              devboxName,
              this.namespace,
              {
                spec: {
                  ports: [
                    ...(existingService.spec?.ports || []),
                    ...newPorts.map((port) => ({
                      port: port.number,
                      targetPort: port.number,
                      name: `port-${nanoid()}`
                    }))
                  ]
                }
              },
              undefined,
              undefined,
              undefined,
              undefined,
              undefined,
              {
                headers: {
                  'Content-Type': PatchUtils.PATCH_FORMAT_JSON_MERGE_PATCH
                }
              }
            );
          }
        } catch (error: any) {
          if (error.response?.statusCode === 404) {
            await this.createServiceWithAllPorts(devboxName, ports);
          } else {
            throw error;
          }
        }
      },
      RETRY_CONFIG.MAX_RETRIES,
      200,
      `Service management for ${devboxName}`
    );
  }

  private async createServiceWithAllPorts(devboxName: string, ports: any[]): Promise<void> {
    const networkConfig = {
      name: devboxName,
      networks: ports.map((port) => ({
        networkName: `${devboxName}-${nanoid()}`,
        portName: `port-${nanoid()}`,
        port: port.number,
        protocol: resolveProtocol(port.protocol),
        openPublicDomain: port.isPublic || false,
        publicDomain: '',
        customDomain: port.customDomain || ''
      }))
    };

    await this.applyYamlList([json2Service(networkConfig)], 'create');
  }

  async getServicePortInfo(
    devboxName: string,
    portNumber: number
  ): Promise<{ portName: string } | null> {
    try {
      const serviceResponse = await this.k8sCore.readNamespacedService(devboxName, this.namespace);
      const existingService = serviceResponse.body;
      const existingPorts = existingService.spec?.ports || [];

      const portInfo = existingPorts.find((p: any) => p.port === portNumber);
      return portInfo ? { portName: portInfo.name } : null;
    } catch (error) {
      return null;
    }
  }
}

class IngressManager {
  private applyYamlList: any;
  private ingressSecret: string;
  private ingressDomain: string;

  constructor(applyYamlList: any, ingressSecret: string, ingressDomain: string) {
    this.applyYamlList = applyYamlList;
    this.ingressSecret = ingressSecret;
    this.ingressDomain = ingressDomain;
  }

  async createIngress(
    devboxName: string,
    portConfig: any
  ): Promise<{ networkName: string; publicDomain: string }> {
    const networkName = `${devboxName}-${nanoid()}`;
    const generatedPublicDomain = `${nanoid()}.${this.ingressDomain}`;

    return retryWithBackoff(
      async () => {
        const networkConfig = {
          name: devboxName,
          networks: [
            {
              networkName,
              portName: `port-${nanoid()}`,
              port: portConfig.number,
              protocol: resolveProtocol(portConfig.protocol),
              openPublicDomain: portConfig.isPublic || false,
              publicDomain: generatedPublicDomain,
              customDomain: portConfig.customDomain || ''
            }
          ]
        };

        const ingressYaml = json2Ingress(networkConfig, this.ingressSecret);
        await this.applyYamlList([ingressYaml], 'create');

        return { networkName, publicDomain: generatedPublicDomain };
      },
      RETRY_CONFIG.MAX_RETRIES,
      200,
      `Ingress creation for ${devboxName}:${portConfig.number}`
    );
  }
}

//create-ports-and-networks
async function createPortsAndNetworks(
  ports: Array<{ number: number; protocol?: string; isPublic?: boolean; customDomain?: string }>,
  devboxName: string,
  namespace: string,
  k8sCore: any,
  k8sNetworkingApp: any,
  applyYamlList: any
) {
  if (!ports.length) {
    return [];
  }

  const { INGRESS_SECRET, INGRESS_DOMAIN } = process.env;
  const serviceManager = new ServiceManager(k8sCore, namespace, applyYamlList);
  const ingressManager = INGRESS_SECRET
    ? new IngressManager(applyYamlList, INGRESS_SECRET, INGRESS_DOMAIN!)
    : null;

  try {
    await serviceManager.ensureServiceWithPorts(devboxName, ports);

    const portResults = await Promise.allSettled(
      ports.map(async (portConfig) => {
        const servicePortInfo = await serviceManager.getServicePortInfo(
          devboxName,
          portConfig.number
        );
        const portName = servicePortInfo?.portName || `port-${nanoid()}`;

        let networkName = '';
        let publicDomain = '';

        if (portConfig.isPublic && ingressManager) {
          const ingressResult = await ingressManager.createIngress(devboxName, portConfig);
          networkName = ingressResult.networkName;
          publicDomain = ingressResult.publicDomain;
        }

        return {
          portName,
          number: portConfig.number,
          protocol: portConfig.protocol || 'http',
          networkName,
          isPublic: portConfig.isPublic || false,
          publicDomain: portConfig.isPublic && publicDomain ? publicDomain : '',
          customDomain: portConfig.customDomain || '',
          serviceName: devboxName,
          privateAddress: `http://${devboxName}.${namespace}:${portConfig.number}`
        };
      })
    );

    return portResults.map((result, index) => {
      const portConfig = ports[index];

      if (result.status === 'fulfilled') {
        return result.value;
      }

      return {
        portName: `port-${portConfig.number}-failed`,
        number: portConfig.number,
        protocol: portConfig.protocol || 'http',
        networkName: '',
        isPublic: portConfig.isPublic || false,
        publicDomain: '',
        customDomain: portConfig.customDomain || '',
        serviceName: devboxName,
        privateAddress: `http://${devboxName}.${namespace}:${portConfig.number}`,
        error: result.reason?.message || 'Unknown error'
      };
    });
  } catch (error: any) {
    return ports.map((portConfig) => ({
      portName: `port-${portConfig.number}-failed`,
      number: portConfig.number,
      protocol: portConfig.protocol || 'http',
      networkName: '',
      isPublic: portConfig.isPublic || false,
      publicDomain: '',
      customDomain: portConfig.customDomain || '',
      serviceName: devboxName,
      privateAddress: `http://${devboxName}.${namespace}:${portConfig.number}`,
      error: `Service creation failed: ${error.message}`
    }));
  }
}

//handle-autostart
async function handleAutostart(
  devboxName: string,
  namespace: string,
  devboxUID: string,
  applyYamlList: any,
  execCommand?: string
): Promise<boolean> {
  try {
    //1.generate-rbac-and-job-yamls
    const rbacJobYamls = generateDevboxRbacAndJob({
      devboxName,
      devboxNamespace: namespace,
      devboxUID,
      execCommand
    });

    //2.apply-rbac-and-job-yamls
    await applyYamlList(rbacJobYamls, 'create');
    return true;
  } catch (error) {
    console.error('Failed to create autostart resources:', error);
    return false;
  }
}

type PortResult = {
  portName: string;
  number: number;
  protocol: string;
  networkName: string;
  isPublic: boolean;
  publicDomain: string;
  customDomain: string;
  serviceName: string;
  privateAddress: string;
  error?: string;
};

function buildPortResponseData(
  createdPorts: PortResult[],
  adaptedData: any,
  base64PrivateKey: string,
  userName: string,
  workingDir: string,
  domain: string | undefined,
  autostartSuccess: boolean | undefined
) {
  const failedPorts = createdPorts.filter(
    (port): port is PortResult & { error: string } => !!port.error
  );
  const successfulPorts = createdPorts.filter((port) => !port.error);

  return {
    name: adaptedData.name,
    sshPort: adaptedData.sshPort,
    base64PrivateKey,
    userName,
    workingDir,
    domain,
    ports: createdPorts,
    ...(autostartSuccess !== undefined && { autostarted: autostartSuccess }),
    ...(failedPorts.length > 0 && {
      portErrors: failedPorts.map((p) => ({ port: p.number, error: p.error }))
    }),
    summary: {
      totalPorts: createdPorts.length,
      successfulPorts: successfulPorts.length,
      failedPorts: failedPorts.length
    }
  };
}

export async function POST(req: NextRequest) {
  try {
    const body = await req.json();
    const validationResult = RequestSchema.safeParse(body);

    if (!validationResult.success) {
      return jsonRes({
        code: 400,
        message: 'Invalid request body',
        error: validationResult.error.errors
      });
    }

    const devboxForm = validationResult.data;
    const { applyYamlList, k8sCustomObjects, namespace, k8sCore, k8sNetworkingApp } = await getK8s({
      kubeconfig: await authSession(req.headers)
    });

    const { body: devboxListBody } = (await k8sCustomObjects.listNamespacedCustomObject(
      'devbox.sealos.io',
      'v1alpha2',
      namespace,
      'devboxes'
    )) as { body: { items: KBDevboxTypeV2[] } };

    if (devboxListBody?.items?.find((item) => item.metadata.name === devboxForm.name)) {
      return jsonRes({
        code: 409,
        message: 'Devbox already exists'
      });
    }

    const regionUid = getRegionUid();

    const template = await devboxDB.template.findFirst({
      where: {
        isDeleted: false,
        templateRepository: {
          isDeleted: false,
          regionUid,
          isPublic: true,
          iconId: devboxForm.runtime,
          templateRepositoryTags: {
            some: {
              tag: {
                type: 'OFFICIAL_CONTENT'
              }
            }
          }
        }
      },
      select: {
        templateRepository: {
          select: {
            uid: true,
            iconId: true,
            name: true,
            kind: true,
            description: true
          }
        },
        uid: true,
        image: true,
        name: true,
        config: true
      }
    });

    if (!template) {
      return jsonRes({
        code: 404,
        message: `Runtime '${devboxForm.runtime}' not found or not available`
      });
    }

    // Parse template config to get default ports
    const templateConfig = parseTemplateConfig(template.config);
    let finalPorts = devboxForm.ports || [];

    // If user didn't specify ports, use template's default appPorts
    if (!devboxForm.ports || devboxForm.ports.length === 0) {
      if (templateConfig.appPorts && templateConfig.appPorts.length > 0) {
        finalPorts = templateConfig.appPorts.map((appPort: any) => ({
          number: appPort.port,
          protocol: appPort.protocol?.toLowerCase() || 'http',
          isPublic: true // Default to public for template ports
        }));
      }
    }

    const resourceConfig = convertResourceConfig(devboxForm.quota);
<<<<<<< HEAD
    const { DEVBOX_AFFINITY_ENABLE, SQUASH_ENABLE } = process.env;
    const devbox = json2Devbox(
=======
    const { DEVBOX_AFFINITY_ENABLE, STORAGE_LIMIT } = process.env;
    const devbox = json2DevboxV2(
>>>>>>> 51ec16f2
      {
        ...devboxForm,
        ...resourceConfig,
        templateConfig: template.config,
        image: template.image,
        templateUid: template.uid,
        networks: [],
        env: devboxForm.env || []
      },
      DEVBOX_AFFINITY_ENABLE,
      STORAGE_LIMIT
    );

    const [devboxBody, createdPorts] = await Promise.all([
      applyYamlList([devbox], 'create').then(() =>
        waitForDevboxStatus(k8sCustomObjects, namespace, devboxForm.name)
      ),
      finalPorts?.length
        ? createPortsAndNetworks(
            finalPorts,
            devboxForm.name,
            namespace,
            k8sCore,
            k8sNetworkingApp,
            applyYamlList
          )
        : Promise.resolve([])
    ]);

    let autostartSuccess: boolean | undefined;
    if (devboxForm.autostart && devboxBody.metadata?.uid) {
      const execCommand =
        templateConfig.releaseCommand && templateConfig.releaseArgs
          ? `${templateConfig.releaseCommand.join(' ')} ${templateConfig.releaseArgs.join(' ')}`
          : '/bin/bash /home/devbox/project/entrypoint.sh';

      autostartSuccess = await handleAutostart(
        devboxForm.name,
        namespace,
        devboxBody.metadata.uid,
        applyYamlList,
        execCommand
      );
    }

    const resp = [devboxBody, [], template] as [KBDevboxTypeV2, [], typeof template];
    const adaptedData = adaptDevboxDetailV2(resp);

    //3.read-ssh-keys！！！！！
    const response = await k8sCore.readNamespacedSecret(devboxForm.name, namespace);
    const base64PrivateKey = response.body.data?.['SEALOS_DEVBOX_PRIVATE_KEY'] as string;

    if (!base64PrivateKey) {
      return jsonRes({
        code: 404,
        message: 'SSH keys not found'
      });
    }

    const { user: userName, workingDir } = templateConfig;
    const { SEALOS_DOMAIN: domain } = process.env;

    const responseData = buildPortResponseData(
      createdPorts,
      adaptedData,
      base64PrivateKey,
      userName,
      workingDir,
      domain,
      autostartSuccess
    );

    const hasFailedPorts = createdPorts.some((port) => 'error' in port && port.error);

    if (hasFailedPorts) {
      const failedCount = createdPorts.filter((p) => 'error' in p && p.error).length;
      return jsonRes({
        code: 500,
        message: `DevBox created, but ${failedCount} port(s) had issues${devboxForm.autostart ? (autostartSuccess ? ', autostart succeeded' : ', autostart failed') : ''}`,
        data: responseData
      });
    }

    // Success: return 204 No Content
    return new NextResponse(null, { status: 204 });
  } catch (err: any) {
    return jsonRes({
      code: 500,
      message: err?.message || 'Internal server error',
      error: process.env.NODE_ENV === 'development' ? err : undefined
    });
  }
}

export async function GET(req: NextRequest) {
  try {
    const { k8sCustomObjects, namespace } = await getK8s({
      kubeconfig: await authSession(req.headers)
    });
    //1.Kubernetes get DevBox-list
    const devboxResponse = await k8sCustomObjects.listNamespacedCustomObject(
      'devbox.sealos.io',
      'v1alpha2',
      namespace,
      'devboxes'
    );

    const devboxBody = devboxResponse.body as { items: KBDevboxTypeV2[] };
    //2.get-template-uid
    const uidList = devboxBody.items.map((item) => item.spec.templateID);
    //3.uid to database search template
    const templateResultList = await devboxDB.template.findMany({
      where: {
        uid: {
          in: uidList
        }
      },
      select: {
        uid: true,
        templateRepository: {
          select: {
            iconId: true
          }
        }
      }
    });

    const templateMap = new Map(
      templateResultList.map((template) => [template.uid, template.templateRepository.iconId])
    );

    const data = devboxBody.items
      .map((item) => {
        const runtime = templateMap.get(item.spec.templateID);
        if (!runtime) return null;

        return {
          name: item.metadata.name,
          uid: item.metadata.uid,
          resourceType: 'devbox' as const,
          runtime,
          status: (item.status?.phase || 'pending').toLowerCase(),
          quota: {
            cpu: cpuFormatToM(item.spec.resource.cpu) / 1000,
            memory: memoryFormatToMi(item.spec.resource.memory) / 1024
          }
        };
      })
      .filter((item): item is NonNullable<typeof item> => item !== null);

    return NextResponse.json(data);
  } catch (err: any) {
    return jsonRes({
      code: 500,
      message: err?.message || 'Internal server error',
      error: process.env.NODE_ENV === 'development' ? err : undefined
    });
  }
}<|MERGE_RESOLUTION|>--- conflicted
+++ resolved
@@ -6,7 +6,7 @@
 import { devboxDB } from '@/services/db/init';
 import { devboxKey } from '@/constants/devbox';
 import { KBDevboxTypeV2 } from '@/types/k8s';
-import { json2Devbox, json2Service, json2Ingress } from '@/utils/json2Yaml';
+import { json2DevboxV2, json2Service, json2Ingress } from '@/utils/json2Yaml';
 import { ProtocolType } from '@/types/devbox';
 import { RequestSchema, nanoid } from './schema';
 import { getRegionUid } from '@/utils/env';
@@ -552,13 +552,8 @@
     }
 
     const resourceConfig = convertResourceConfig(devboxForm.quota);
-<<<<<<< HEAD
-    const { DEVBOX_AFFINITY_ENABLE, SQUASH_ENABLE } = process.env;
-    const devbox = json2Devbox(
-=======
     const { DEVBOX_AFFINITY_ENABLE, STORAGE_LIMIT } = process.env;
     const devbox = json2DevboxV2(
->>>>>>> 51ec16f2
       {
         ...devboxForm,
         ...resourceConfig,
