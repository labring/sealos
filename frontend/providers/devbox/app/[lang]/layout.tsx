--- conflicted
+++ resolved
@@ -5,10 +5,7 @@
 import QueryProvider from '@/components/providers/MyQueryProvider';
 import { enableMapSet } from 'immer';
 import './globals.css';
-<<<<<<< HEAD
-=======
 import '@sealos/driver/src/driver.css';
->>>>>>> 5492fb34
 
 const inter = Inter({ subsets: ['latin'] });
 
