--- conflicted
+++ resolved
@@ -294,10 +294,6 @@
 
           return { categoryName, templates: filteredTemplates };
         } catch (error) {
-<<<<<<< HEAD
-          console.error(`Error fetching templates for category ${categoryName}:`, error);
-=======
->>>>>>> 056bcaf6
           return { categoryName, templates: [] };
         }
       });
