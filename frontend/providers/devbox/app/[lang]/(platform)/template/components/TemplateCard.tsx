import { useState, useEffect } from 'react';
import { useQuery } from '@tanstack/react-query';
import { useSearchParams } from 'next/navigation';
import { useLocale, useTranslations } from 'next-intl';
import { Ellipsis, GitFork, PencilLine, Trash2 } from 'lucide-react';

import { cn } from '@sealos/shadcn-ui';
import { useRouter } from '@/i18n';
import { listTemplate } from '@/api/template';
import { useGuideStore } from '@/stores/guide';
import { useDevboxStore } from '@/stores/devbox';
import { type Tag as TTag } from '@/prisma/generated/client';
import { tagColorMap, defaultTagColor } from '@/constants/tag';
import { RuntimeIcon } from '@/components/RuntimeIcon';

import {
  Select,
  SelectContent,
  SelectItem,
  SelectTrigger,
  SelectValue
} from '@sealos/shadcn-ui/select';
import {
  DropdownMenu,
  DropdownMenuContent,
  DropdownMenuItem,
  DropdownMenuTrigger
} from '@sealos/shadcn-ui/dropdown-menu';
import { Card } from '@sealos/shadcn-ui/card';
import { Badge } from '@sealos/shadcn-ui/badge';
import { Button } from '@sealos/shadcn-ui/button';
import { Tooltip, TooltipContent, TooltipTrigger } from '@sealos/shadcn-ui/tooltip';
import { Skeleton } from '@sealos/shadcn-ui/skeleton';

import TemplateVersionControlDrawer from '@/components/drawers/TemplateVersionControlDrawer';
import EditTemplateRepositoryDrawer from '@/components/drawers/EditTemplateRepositoryDrawer';
import DeleteTemplateRepositoryDialog from '@/components/dialogs/DeleteTemplateRepositoryDialog';
import { destroyDriver } from '@/hooks/driver';

interface TemplateCardProps {
  isPublic?: boolean;
  iconId: string;
  isDisabled?: boolean;
  inPublicStore?: boolean;
  templateRepositoryName: string;
  templateRepositoryDescription: string | null;
  templateRepositoryUid: string;
  tags: TTag[];
  forceHover?: boolean;
  templateVersions?: Array<{ uid: string; name: string }>;
}

const TemplateCard = ({
  isPublic,
  iconId,
  templateRepositoryName,
  templateRepositoryDescription,
  templateRepositoryUid,
  isDisabled = false,
  inPublicStore = true,
  tags,
  forceHover = false,
  templateVersions: externalTemplateVersions
}: TemplateCardProps) => {
  const router = useRouter();
  const locale = useLocale();
  const t = useTranslations();
  const searchParams = useSearchParams();
  const from = searchParams.get('from');

  const { setStartedTemplate } = useDevboxStore();
  const { setGuide3, guide3 } = useGuideStore();
  const description = templateRepositoryDescription
    ? templateRepositoryDescription
    : t('no_description');

  const [isDeleteOpen, setIsDeleteOpen] = useState(false);
  const [isEditTemplateVersionOpen, setIsEditTemplateVersionOpen] = useState(false);
  const [isEditTemplateOpen, setIsEditTemplateOpen] = useState(false);
  const [selectedVersion, setSelectedVersion] = useState<string>('');
  const [imageLoaded, setImageLoaded] = useState(false);
  const [isHovered, setIsHovered] = useState(false);

  const { data: fetchedTemplateVersions } = useQuery({
    queryKey: ['template-versions', templateRepositoryUid],
    queryFn: async () => {
      const { templateList } = await listTemplate(templateRepositoryUid);
      if (templateList.length > 0) {
        setSelectedVersion(templateList[0].uid);
      }
      return templateList;
    },
    enabled: !externalTemplateVersions
  });

<<<<<<< HEAD
  const templateVersions = externalTemplateVersions || fetchedTemplateVersions;

  useEffect(() => {
    if (externalTemplateVersions && externalTemplateVersions.length > 0 && !selectedVersion) {
      setSelectedVersion(externalTemplateVersions[0].uid);
    }
  }, [externalTemplateVersions, selectedVersion]);

  useEffect(() => {
    const preloadImage = (src: string): Promise<void> => {
      return new Promise((resolve) => {
        const img = document.createElement('img');
        img.onload = () => resolve();
        img.src = src;
      });
    };

    const loadImages = async () => {
      await preloadImage(`/images/runtime/${iconId}.svg`);
      setImageLoaded(true);
    };

    loadImages();
  }, [iconId]);
=======
>>>>>>> 51ec16f2

  const handleSelectTemplate = () => {
    setStartedTemplate({
      uid: templateRepositoryUid,
      name: templateRepositoryName,
      iconId,
      templateUid: selectedVersion,
      description: templateRepositoryDescription
    });
    setGuide3(true);
    destroyDriver();
    router.push(`/devbox/create${from ? `?from=${from}` : ''}`);
  };

  return (
    <>
      <Card
        className={cn(
          'relative flex w-full max-w-[375px] flex-col items-start border bg-white hover:border-zinc-900',
          isDisabled &&
            'pointer-events-none cursor-not-allowed select-none before:absolute before:inset-0 before:z-10 before:bg-white/10 [&_*]:cursor-not-allowed [&_*]:opacity-80',
          forceHover && !guide3 && 'border-zinc-900'
        )}
        onMouseEnter={() => setIsHovered(true)}
        onMouseLeave={() => setIsHovered(false)}
      >
        {/* top */}
        <div className="flex w-full flex-col items-start gap-2 px-4 pt-4 pb-3">
          <div className="flex items-center justify-between gap-2 self-stretch">
            <div className="flex items-center gap-2">
              {/* logo */}
              <div className="relative flex h-8 w-8 items-center justify-center rounded-lg border-[0.5px] border-zinc-200 bg-zinc-50">
                {!imageLoaded && <Skeleton className="absolute inset-0 h-8 w-8 rounded-lg" />}
                <RuntimeIcon
                  iconId={iconId}
                  alt={templateRepositoryName}
                  width={32}
                  height={32}
                  className={cn(
                    'transition-opacity duration-200',
                    imageLoaded ? 'opacity-100' : 'opacity-0'
                  )}
                  onLoad={() => setImageLoaded(true)}
                  priority
                />
              </div>
              {/* name */}
              <Tooltip>
                <TooltipTrigger asChild>
                  <span className="max-w-27 cursor-pointer truncate font-medium">
                    {templateRepositoryName}
                  </span>
                </TooltipTrigger>
                <TooltipContent side="bottom">{templateRepositoryName}</TooltipContent>
              </Tooltip>
              {/* badge */}
              {!inPublicStore && (
                <Badge
                  variant="outline"
                  className={cn(
                    'rounded-full px-2 text-xs/4 font-medium',
                    isPublic
                      ? 'border-green-200 bg-green-50 text-green-600'
                      : 'border-zinc-200 bg-zinc-50 text-zinc-600'
                  )}
                >
                  {t(isPublic ? 'public' : 'private')}
                </Badge>
              )}
            </div>
            {/* action */}
            <div className="flex items-center gap-1">
              <Button
                className={cn(
                  'transition-all duration-200',
                  isHovered ? 'visible opacity-100' : 'invisible opacity-0'
                )}
                size="sm"
                onClick={handleSelectTemplate}
                disabled={isDisabled || !selectedVersion}
              >
                {t('select')}
              </Button>
              {!inPublicStore && (
                <DropdownMenu>
                  <DropdownMenuTrigger asChild>
                    <Button variant="ghost" size="icon">
                      <Ellipsis className="text-gray-600" />
                    </Button>
                  </DropdownMenuTrigger>
                  <DropdownMenuContent align="end">
                    <DropdownMenuItem onClick={() => setIsEditTemplateOpen(true)}>
                      <PencilLine className="h-4 w-4" />
                      {t('edit')}
                    </DropdownMenuItem>
                    <DropdownMenuItem onClick={() => setIsEditTemplateVersionOpen(true)}>
                      <GitFork className="h-4 w-4" />
                      {t('version_manage')}
                    </DropdownMenuItem>
                    <DropdownMenuItem onClick={() => setIsDeleteOpen(true)} variant="destructive">
                      <Trash2 className="h-4 w-4" />
                      {t('delete')}
                    </DropdownMenuItem>
                  </DropdownMenuContent>
                </DropdownMenu>
              )}
            </div>
          </div>
          <div className="flex w-full flex-col gap-4">
            {/* description */}
            <Tooltip>
              <TooltipTrigger asChild>
                <span className="w-full truncate text-sm/5 text-zinc-500">{description}</span>
              </TooltipTrigger>
              <TooltipContent side="bottom">{description}</TooltipContent>
            </Tooltip>
            {/* tag */}
            <div className="flex items-center justify-between gap-2">
              <div className="flex min-w-0 flex-1 flex-wrap gap-1">
                {tags
                  .filter((tag) => tag.name !== 'official')
                  .sort((a, b) => {
                    if (a.type === 'USE_CASE' && b.type === 'PROGRAMMING_LANGUAGE') return -1;
                    if (a.type === 'PROGRAMMING_LANGUAGE' && b.type === 'USE_CASE') return 1;
                    return a.type.localeCompare(b.type);
                  })
                  .map((tag) => {
                    const tagStyle = tagColorMap[tag.type] || defaultTagColor;
                    return (
                      <Badge
                        key={tag.uid}
                        variant="outline"
                        className="rounded-md border-none bg-zinc-100 px-2 py-1"
                      >
                        <div className="flex items-center gap-1.5">
                          <div
                            className="h-1.5 w-1.5 rounded-full"
                            style={{ backgroundColor: tagStyle.color }}
                          />
                          <span className="text-xs/4 font-medium text-zinc-600">
                            {tag[locale === 'zh' ? 'zhName' : 'enName'] || tag.name}
                          </span>
                        </div>
                      </Badge>
                    );
                  })}
              </div>
              {tags.findIndex((tag) => tag.name === 'official') !== -1 && (
                <span className="ml-2 flex-shrink-0 text-xs text-zinc-400">By: Sealos</span>
              )}
            </div>
          </div>
        </div>
        {/* bottom */}
        <div className="borer-t w-full border-zinc-100">
          <Select value={selectedVersion} onValueChange={setSelectedVersion}>
            <SelectTrigger className="w-full rounded-t-none rounded-b-xl border-x-0 border-t-1 border-b-0 text-sm text-zinc-900">
              <SelectValue placeholder={t('select_version')} />
            </SelectTrigger>
            <SelectContent>
              {templateVersions?.map((version) => (
                <SelectItem key={version.uid} value={version.uid}>
                  <span className="text-sm">{version.name}</span>
                </SelectItem>
              ))}
            </SelectContent>
          </Select>
        </div>
      </Card>

      <TemplateVersionControlDrawer
        isOpen={isEditTemplateVersionOpen}
        templateRepositoryName={templateRepositoryName}
        onClose={() => setIsEditTemplateVersionOpen(false)}
        uid={templateRepositoryUid}
      />
      <EditTemplateRepositoryDrawer
        open={isEditTemplateOpen}
        onClose={() => setIsEditTemplateOpen(false)}
        uid={templateRepositoryUid}
      />
      <DeleteTemplateRepositoryDialog
        open={isDeleteOpen}
        onClose={() => setIsDeleteOpen(false)}
        templateRepositoryName={templateRepositoryName}
        uid={templateRepositoryUid}
      />
    </>
  );
};

export default TemplateCard;<|MERGE_RESOLUTION|>--- conflicted
+++ resolved
@@ -93,7 +93,6 @@
     enabled: !externalTemplateVersions
   });
 
-<<<<<<< HEAD
   const templateVersions = externalTemplateVersions || fetchedTemplateVersions;
 
   useEffect(() => {
@@ -118,8 +117,6 @@
 
     loadImages();
   }, [iconId]);
-=======
->>>>>>> 51ec16f2
 
   const handleSelectTemplate = () => {
     setStartedTemplate({
