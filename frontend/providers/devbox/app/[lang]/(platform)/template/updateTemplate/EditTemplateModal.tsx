import { listTemplate } from '@/api/template';
import MyIcon from '@/components/Icon';
import MyTable from '@/components/MyTable';
import {
  Box,
  Flex,
  IconButton,
  Modal,
  ModalBody,
  ModalCloseButton,
  ModalContent,
  ModalHeader,
  ModalOverlay,
  Text,
  useDisclosure
} from '@chakra-ui/react';
import { useQuery } from '@tanstack/react-query';
import dayjs from 'dayjs';
import { useTranslations } from 'next-intl';
import { FC, useState } from 'react';
import { z } from 'zod';
import DeleteTemplateVersionModal from '../updateTemplateVersion/DeleteTemplateVersionModal';
const tagSchema = z.object({
  value: z.string().min(1)
});
const versionSchema = z.object({
  name: z.string(),
  uid: z.string()
});
type VersionType = z.infer<typeof versionSchema>;
interface CreateTemplateModalProps {
  isOpen: boolean;
  onClose: () => void;
  onSubmit?: (data: FormData) => void;
  uid: string;
  templateRepositoryName: string;
}

const EditTemplateModal: FC<CreateTemplateModalProps> = ({
  isOpen,
  onClose,
  uid,
  templateRepositoryName
}) => {
  const t = useTranslations();
  const DeleteTemplateVersionHandle = useDisclosure();
  const [deletedTemplateVersion, setDeletedTemplateVersion] = useState<VersionType | null>();
  const templateRepositoryQuery = useQuery(['templateList', uid], () => listTemplate(uid), {
    enabled: isOpen
  });
  const columns: {
    title: string;
    dataIndex?: keyof {
      uid: string;
      name: string;
      config: string;
      image: string;
      createAt: Date;
      updateAt: Date;
    };
    minWidth?: string;
    key: string;
    render?: (item: {
      uid: string;
      name: string;
      config: string;
      image: string;
<<<<<<< HEAD
      createAt: Date;
      updateAt: Date;
=======
      createdAt: Date;
      updatedAt: Date;
>>>>>>> 5492fb34
    }) => JSX.Element;
  }[] = [
    {
      title: t('version'),
      key: 'name',
      render: (item) => {
        return (
          <Flex alignItems={'center'} ml={'14.5px'}>
            <Text
              color={'grayModern.900'}
              maxW={'100px'}
              textOverflow={'ellipsis'}
              whiteSpace={'nowrap'}
            >
              {item.name}
            </Text>
          </Flex>
        );
<<<<<<< HEAD
      }
    },
    {
      title: t('creation_time'),
      dataIndex: 'createAt',
      key: 'createAt',
      render: (item) => {
        return <Text color={'grayModern.600'}>{dayjs().format('YYYY-MM-DD mm:ss')}</Text>;
      }
    },
    {
      title: t('update_time'),
      dataIndex: 'createAt',
      key: 'createAt',
      render: (item) => {
        return <Text color={'grayModern.600'}>{dayjs().format('YYYY-MM-DD mm:ss')}</Text>;
      }
    },
    {
=======
      }
    },
    {
      title: t('creation_time'),
      dataIndex: 'createAt',
      key: 'createAt',
      render: (item) => {
        return (
          <Text color={'grayModern.600'}>{dayjs(item.createdAt).format('YYYY-MM-DD HH:mm')}</Text>
        );
      }
    },
    {
      title: t('update_time'),
      dataIndex: 'updateAt',
      key: 'updateAt',
      render: (item) => {
        return (
          <Text color={'grayModern.600'}>{dayjs(item.updatedAt).format('YYYY-MM-DD HH:mm')}</Text>
        );
      }
    },
    {
>>>>>>> 5492fb34
      title: t('control'),
      key: 'control',
      minWidth: 'unset',
      render: (item) => (
        // <Flex>
        <IconButton
          aria-label="delete"
          size={'sm'}
          variant={'square'}
          boxSize={'24px'}
          color={'grayModern.500'}
          _hover={{
            color: 'red.600',
            bg: 'grayModern.150'
          }}
          icon={<MyIcon name="delete" boxSize={'16px'} />}
          minW={'unset'}
          onClick={() => {
            setDeletedTemplateVersion({
              name: item.name,
              uid: item.uid
            });
            DeleteTemplateVersionHandle.onOpen();
          }}
        />
        // </Flex>
      )
    }
  ];
<<<<<<< HEAD
  // const mock = [
  //   {
  //     "uid": "741bc275-107a-43a7-ac01-2d26a0f64297",
  //     "name": "v1",
  //     "config": "{\"appPorts\":[{\"name\":\"devbox-app-port\",\"port\":8080,\"protocol\":\"TCP\",\"targetPort\":0}],\"ports\":[{\"containerPort\":22,\"name\":\"devbox-ssh-port\",\"protocol\":\"TCP\"}],\"releaseArgs\":[\"/home/devbox/project/entrypoint.sh\"],\"releaseCommand\":[\"/bin/bash\",\"-c\"],\"user\":\"devbox\",\"workingDir\":\"/home/devbox/project\"}",
  //     "image": "sealos.hub:5000/vfwsepe/devbox4:v1",
  //     "createdAt": "2024-12-13T08:29:26.171Z",
  //     "updatedAt": "2024-12-13T08:29:26.171Z"
  //   },
  // ]
=======
>>>>>>> 5492fb34
  const templateList = templateRepositoryQuery.data?.templateList || [];
  return (
    <>
      <Modal isOpen={isOpen} onClose={onClose} size="md">
        <ModalOverlay />
        <ModalContent maxW="658px" margin={'auto'} minH={'476px'} maxH={'90vh'}>
          <ModalHeader>
            <Text>{t('version_manage')}</Text>
          </ModalHeader>
          <ModalBody py={'32px'} px={'56px'}>
            <ModalCloseButton />
            <Flex flexDirection={'column'} h={'full'}>
              <Flex h={'364px'} flex={'auto'} overflow={'auto'} flexDirection={'column'}>
                <MyTable
                  needRadius
                  columns={columns}
                  data={templateList}
                  gridTemplateColumns={'120px 180px 180px auto'}
                />
                {templateList.length === 0 && (
                  <Flex
                    justifyContent={'center'}
                    flex={1}
                    alignItems={'center'}
                    mt={10}
                    flexDirection={'column'}
                    gap={4}
                  >
                    <MyIcon name="empty" w={'40px'} h={'40px'} color={'white'} />
                    <Box textAlign={'center'} color={'grayModern.600'}>
                      {t('no_template_versions')}
                    </Box>
                  </Flex>
                )}
              </Flex>
            </Flex>
          </ModalBody>
        </ModalContent>
      </Modal>
      {!!deletedTemplateVersion && (
        <DeleteTemplateVersionModal
          isLasted={templateList.length <= 1}
          version={deletedTemplateVersion.name}
          template={templateRepositoryName}
          isOpen={DeleteTemplateVersionHandle.isOpen}
          onClose={DeleteTemplateVersionHandle.onClose}
          uid={deletedTemplateVersion.uid}
        />
      )}
    </>
  );
};

export default EditTemplateModal;<|MERGE_RESOLUTION|>--- conflicted
+++ resolved
@@ -65,13 +65,8 @@
       name: string;
       config: string;
       image: string;
-<<<<<<< HEAD
-      createAt: Date;
-      updateAt: Date;
-=======
       createdAt: Date;
       updatedAt: Date;
->>>>>>> 5492fb34
     }) => JSX.Element;
   }[] = [
     {
@@ -90,27 +85,6 @@
             </Text>
           </Flex>
         );
-<<<<<<< HEAD
-      }
-    },
-    {
-      title: t('creation_time'),
-      dataIndex: 'createAt',
-      key: 'createAt',
-      render: (item) => {
-        return <Text color={'grayModern.600'}>{dayjs().format('YYYY-MM-DD mm:ss')}</Text>;
-      }
-    },
-    {
-      title: t('update_time'),
-      dataIndex: 'createAt',
-      key: 'createAt',
-      render: (item) => {
-        return <Text color={'grayModern.600'}>{dayjs().format('YYYY-MM-DD mm:ss')}</Text>;
-      }
-    },
-    {
-=======
       }
     },
     {
@@ -134,7 +108,6 @@
       }
     },
     {
->>>>>>> 5492fb34
       title: t('control'),
       key: 'control',
       minWidth: 'unset',
@@ -164,19 +137,6 @@
       )
     }
   ];
-<<<<<<< HEAD
-  // const mock = [
-  //   {
-  //     "uid": "741bc275-107a-43a7-ac01-2d26a0f64297",
-  //     "name": "v1",
-  //     "config": "{\"appPorts\":[{\"name\":\"devbox-app-port\",\"port\":8080,\"protocol\":\"TCP\",\"targetPort\":0}],\"ports\":[{\"containerPort\":22,\"name\":\"devbox-ssh-port\",\"protocol\":\"TCP\"}],\"releaseArgs\":[\"/home/devbox/project/entrypoint.sh\"],\"releaseCommand\":[\"/bin/bash\",\"-c\"],\"user\":\"devbox\",\"workingDir\":\"/home/devbox/project\"}",
-  //     "image": "sealos.hub:5000/vfwsepe/devbox4:v1",
-  //     "createdAt": "2024-12-13T08:29:26.171Z",
-  //     "updatedAt": "2024-12-13T08:29:26.171Z"
-  //   },
-  // ]
-=======
->>>>>>> 5492fb34
   const templateList = templateRepositoryQuery.data?.templateList || [];
   return (
     <>
