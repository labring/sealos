--- conflicted
+++ resolved
@@ -94,11 +94,7 @@
         });
       } catch (error) {
         changeI18n({
-<<<<<<< HEAD
-          currentLanguage: 'zh'
-=======
           currentLanguage: 'en'
->>>>>>> 5492fb34
         });
       }
     })();
