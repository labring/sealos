--- conflicted
+++ resolved
@@ -66,24 +66,6 @@
     }
   };
 
-<<<<<<< HEAD
-  const handleCreateDevbox = useCallback((): void => {
-    setGuide2(true);
-    destroyDriver();
-
-    const exceededQuotaItems = userStore.checkExceededQuotas({
-      cpu: 1,
-      memory: 1,
-      ...(userStore.session?.subscription?.type === 'PAYG' ? {} : { traffic: 1 })
-    });
-
-    if (exceededQuotaItems.length > 0) {
-      setExceededQuotas(exceededQuotaItems);
-      setExceededDialogOpen(true);
-      return;
-    } else {
-      setExceededQuotas([]);
-=======
   const handleCreateDevbox = useQuotaGuarded(
     {
       requirements: {
@@ -97,7 +79,6 @@
     () => {
       setGuide2(true);
       destroyDriver();
->>>>>>> 08690f45
       handleGotoTemplate();
     }
   );
