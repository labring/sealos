'use client'

import { Box, Button, Flex, MenuButton, Text, useDisclosure } from '@chakra-ui/react'
import { SealosMenu, useMessage } from '@sealos/ui'
import { useQuery } from '@tanstack/react-query'
import { customAlphabet } from 'nanoid'
import { useTranslations } from 'next-intl'
import { useCallback, useEffect, useState } from 'react'
import { sealosApp } from 'sealos-desktop-sdk/app'

import { delDevboxVersionByName, getAppsByDevboxId } from '@/api/devbox'
import DevboxStatusTag from '@/components/DevboxStatusTag'
import EditVersionDesModal from '@/components/modals/EditVersionDesModal'
import ReleaseModal from '@/components/modals/ReleaseModal'
import MyTable from '@/components/MyTable'
import { devboxIdKey, DevboxReleaseStatusEnum } from '@/constants/devbox'
import { DevboxVersionListItemType } from '@/types/devbox'

import { useConfirm } from '@/hooks/useConfirm'
import { useLoading } from '@/hooks/useLoading'

import { getTemplateConfig, listPrivateTemplateRepository } from '@/api/template'
import CreateTemplateModal from '@/app/[lang]/(platform)/template/updateTemplate/CreateTemplateModal'
import SelectTemplateModal from '@/app/[lang]/(platform)/template/updateTemplate/SelectActionModal'
import UpdateTemplateRepositoryModal from '@/app/[lang]/(platform)/template/updateTemplate/UpdateTemplateRepositoryModal'
import AppSelectModal from '@/components/modals/AppSelectModal'
import useReleaseDriver from '@/hooks/useReleaseDriver'
import { useDevboxStore } from '@/stores/devbox'
import { useEnvStore } from '@/stores/env'
import { AppListItemType } from '@/types/app'
import { parseTemplateConfig } from '@/utils/tools'
import MyIcon from '@/components/Icon'

const nanoid = customAlphabet('abcdefghijklmnopqrstuvwxyz', 6)

const Version = () => {
  const { startReleaseGuide } = useReleaseDriver()
  const t = useTranslations()
  const { message: toast } = useMessage()
  const { Loading, setIsLoading } = useLoading()
  const { isOpen: isOpenEdit, onOpen: onOpenEdit, onClose: onCloseEdit } = useDisclosure()

  const { env } = useEnvStore()
  const { devboxDetail: devbox, devboxVersionList, setDevboxVersionList } = useDevboxStore()

  const [initialized, setInitialized] = useState(false)
  const [onOpenRelease, setOnOpenRelease] = useState(false)
  const [onOpenSelectApp, setOnOpenSelectApp] = useState(false)
  const [apps, setApps] = useState<AppListItemType[]>([])
  const [deployData, setDeployData] = useState<any>(null)
  const [currentVersion, setCurrentVersion] = useState<DevboxVersionListItemType | null>(null)
  const [updateTemplateRepo, setUpdateTemplateRepo] = useState<
    | null
    | Awaited<ReturnType<typeof listPrivateTemplateRepository>>['templateRepositoryList'][number]
  >(null)
  const createTemplateModalHandler = useDisclosure()
  const selectTemplalteModalHandler = useDisclosure()
  const updateTemplateModalHandler = useDisclosure()
  const { openConfirm, ConfirmChild } = useConfirm({
    content: 'delete_version_confirm_info'
  })
  const { refetch } = useQuery(
    ['initDevboxVersionList'],
    () => setDevboxVersionList(devbox!.name, devbox!.id),
    {
      refetchInterval:
        devboxVersionList.length > 0 &&
        !createTemplateModalHandler.isOpen &&
        !updateTemplateModalHandler.isOpen &&
        !selectTemplalteModalHandler.isOpen &&
        devboxVersionList[0].status.value === DevboxReleaseStatusEnum.Pending
          ? 3000
          : false,
      onSettled() {
        setInitialized(true)
      },
      enabled: !!devbox
    }
  )

  useEffect(() => {
    if (devboxVersionList?.length && devboxVersionList.length > 0) {
      startReleaseGuide()
    }
  }, [devboxVersionList.length])

  const listPrivateTemplateRepositoryQuery = useQuery(
    ['template-repository-list', 'template-repository-private'],
    () => {
      return listPrivateTemplateRepository({
        page: 1,
        pageSize: 100
      })
    }
  )
  const templateRepositoryList =
    listPrivateTemplateRepositoryQuery.data?.templateRepositoryList || []
  const handleDeploy = useCallback(
    async (version: DevboxVersionListItemType) => {
      if (!devbox) return
      const result = await getTemplateConfig(devbox.templateUid)
      const config = parseTemplateConfig(result.template.config)
      const releaseArgs = config.releaseArgs.join(' ')
      const releaseCommand = config.releaseCommand.join(' ')
      const { cpu, memory, networks, name } = devbox
      const newNetworks = networks.map((network) => {
        return {
          port: network.port,
          protocol: network.protocol,
          openPublicDomain: network.openPublicDomain,
          domain: env.ingressDomain
        }
      })
      const imageName = `${env.registryAddr}/${env.namespace}/${devbox.name}:${version.tag}`

      const transformData = {
        appName: `${name}-release-${nanoid()}`,
        cpu: cpu,
        memory: memory,
        imageName: imageName,
        networks:
          newNetworks.length > 0
            ? newNetworks
            : [
                {
                  port: 80,
                  protocol: 'http',
                  openPublicDomain: false,
                  domain: env.ingressDomain
                }
              ],
        runCMD: releaseCommand,
        cmdParam: releaseArgs,
        labels: {
          [devboxIdKey]: devbox.id
        }
      }
      setDeployData(transformData)
      const apps = await getAppsByDevboxId(devbox.id)

      // when: there is no app,create a new app
      if (apps.length === 0) {
        const tempFormDataStr = encodeURIComponent(JSON.stringify(transformData))
        sealosApp.runEvents('openDesktopApp', {
          appKey: 'system-applaunchpad',
          pathname: '/redirect',
          query: { formData: tempFormDataStr },
          messageData: {
            type: 'InternalAppCall',
            formData: tempFormDataStr
          }
        })
      }

      // when: there have apps,show the app select modal
      if (apps.length >= 1) {
        setApps(apps)
        setOnOpenSelectApp(true)
      }
    },
    [devbox, env.ingressDomain, env.namespace, env.registryAddr]
  )
  const handleDelDevboxVersion = useCallback(
    async (versionName: string) => {
      try {
        setIsLoading(true)
        await delDevboxVersionByName(versionName)
        toast({
          title: t('delete_successful'),
          status: 'success'
        })
        let retryCount = 0
        const maxRetries = 3
        const retryInterval = 3000

        const retry = async () => {
          if (retryCount < maxRetries) {
            await new Promise((resolve) => setTimeout(resolve, retryInterval))
            await refetch()
            retryCount++
          }
        }
        retry()
      } catch (error: any) {
        toast({
          title: typeof error === 'string' ? error : error.message || t('delete_failed'),
          status: 'error'
        })
        console.error(error)
      }
      setIsLoading(false)
    },
    [setIsLoading, toast, t, refetch]
  )

  const columns: {
    title: string
    dataIndex?: keyof DevboxVersionListItemType
    key: string
    render?: (item: DevboxVersionListItemType) => JSX.Element
  }[] = [
    {
      title: t('version_number'),
      key: 'tag',
      render: (item: DevboxVersionListItemType) => (
        <Box color={'grayModern.900'} pl={'12px'}>
          {item.tag}
        </Box>
      )
    },
    {
      title: t('status'),
      key: 'status',
      render: (item: DevboxVersionListItemType) => (
        <DevboxStatusTag status={item.status} h={'27px'} thinMode />
      )
    },
    {
      title: t('create_time'),
      dataIndex: 'createTime',
      key: 'createTime',
      render: (item: DevboxVersionListItemType) => {
        return <Text color={'grayModern.600'}>{item.createTime}</Text>
      }
    },
    {
      title: t('version_description'),
      key: 'description',
      render: (item: DevboxVersionListItemType) => (
        <Flex alignItems="center" minH={'20px'} width={'full'}>
          <Box color={'grayModern.600'} noOfLines={1} w={'0'} flex={1}>
            {item.description}
          </Box>
        </Flex>
      )
    },
    {
      title: t('control'),
      key: 'control',
      render: (item: DevboxVersionListItemType) => (
        <Flex alignItems={'center'}>
          <Button
<<<<<<< HEAD
=======
            className="guide-online-button"
>>>>>>> 03c30b8a
            mr={5}
            height={'27px'}
            w={'60px'}
            size={'sm'}
            h="32px"
            fontSize={'base'}
            bg={'grayModern.150'}
            color={'grayModern.900'}
            _hover={{
              color: 'brightBlue.600'
            }}
            isDisabled={item.status.value !== DevboxReleaseStatusEnum.Success}
            onClick={() => handleDeploy(item)}>
            {t('deploy')}
          </Button>
          <SealosMenu
            width={100}
            Button={
<<<<<<< HEAD
              <MenuButton as={Button} variant={'square'} boxSize={'32px'} data-group>
=======
              <MenuButton as={Button} variant={'square'} boxSize={'32px'} data-group isDisabled={item?.status?.value !== 'Success'}>
>>>>>>> 03c30b8a
                <MyIcon
                  name={'more'}
                  color={'grayModern.600'}
                  _groupHover={{
                    color: 'brightBlue.600'
                  }}
                  fill={'currentcolor'}
                />
              </MenuButton>
            }
            menuList={[
              {
                child: (
                  <>
                    <MyIcon name={'edit'} w={'16px'} />
                    <Box ml={2}>{t('edit')}</Box>
                  </>
                ),
                onClick: () => {
                  setCurrentVersion(item)
                  onOpenEdit()
                }
              },
              {
                child: (
                  <>
                    <MyIcon name={'template'} w={'16px'} />
                    <Box ml={2}>{t('convert_to_runtime')}</Box>
                  </>
                ),
                onClick: () => {
                  setCurrentVersion(item)
                  // onOpenEdit()
                  // openTemplateModal({templateState: })
                  if (templateRepositoryList.length > 0) {
                    selectTemplalteModalHandler.onOpen()
                  } else {
                    createTemplateModalHandler.onOpen()
                  }
                }
              },
              {
                child: (
                  <>
                    <MyIcon name={'delete'} w={'16px'} />
                    <Box ml={2}>{t('delete')}</Box>
                  </>
                ),
                menuItemStyle: {
                  _hover: {
                    color: 'red.600',
                    bg: 'rgba(17, 24, 36, 0.05)'
                  }
                },
                onClick: () => openConfirm(() => handleDelDevboxVersion(item.name))()
              }
            ]}
          />
        </Flex>
      )
    }
  ]
  return (
    <Box
      borderWidth={1}
      borderRadius="lg"
      pl={6}
      pt={4}
      pr={6}
      bg={'white'}
      h={'full'}
      position={'relative'}>
      <Flex alignItems="center" justifyContent={'space-between'} mb={5}>
        <Flex alignItems={'center'}>
          <MyIcon name="list" w={'15px'} h={'15px'} mr={'5px'} color={'grayModern.600'} />
          <Text fontSize="base" fontWeight={'bold'} color={'grayModern.600'}>
            {t('version_history')}
          </Text>
        </Flex>
        <Button
          className="guide-release-button"
          onClick={() => setOnOpenRelease(true)}
          bg={'white'}
          color={'grayModern.600'}
          borderWidth={1}
          mr={1}
          leftIcon={<MyIcon name="version" />}
          _hover={{
            color: 'brightBlue.600'
          }}>
          {t('release_version')}
        </Button>
      </Flex>
      <Loading loading={!initialized} fixed={false} />
      {devboxVersionList.length === 0 && initialized ? (
        <Flex
          justifyContent={'center'}
          alignItems={'center'}
          mt={10}
          flexDirection={'column'}
          gap={4}>
          <MyIcon name="empty" w={'40px'} h={'40px'} color={'white'} />
          <Box textAlign={'center'} color={'grayModern.600'}>
            {t('no_versions')}
          </Box>
        </Flex>
      ) : (
        <MyTable
          columns={columns}
          data={devboxVersionList}
          needRadius
          gridTemplateColumns={'105px 105px 144px minmax(0, 1fr) 140px'}
        />
      )}
      {!!currentVersion && (
        <EditVersionDesModal
          version={currentVersion}
          onSuccess={refetch}
          isOpen={isOpenEdit}
          onClose={onCloseEdit}
        />
      )}
      {!!onOpenRelease && !!devbox && (
        <ReleaseModal
          onSuccess={refetch}
          onClose={() => {
            setOnOpenRelease(false)
          }}
          devbox={{ ...devbox, sshPort: devbox.sshPort || 0 }}
        />
      )}
      {!!onOpenSelectApp && (
        <AppSelectModal
          apps={apps}
          devboxName={devbox?.name || ''}
          deployData={deployData}
          onSuccess={() => setOnOpenSelectApp(false)}
          onClose={() => setOnOpenSelectApp(false)}
        />
      )}
      <ConfirmChild />
      <CreateTemplateModal
        isOpen={createTemplateModalHandler.isOpen}
        onClose={createTemplateModalHandler.onClose}
        devboxReleaseName={currentVersion?.name || ''}
      />
      {templateRepositoryList.length > 0 && (
        <SelectTemplateModal
          onOpenCreate={createTemplateModalHandler.onOpen}
          onOpenUdate={(uid) => {
            const repo = templateRepositoryList.find((item) => item.uid === uid)
            setUpdateTemplateRepo(repo || null)
            updateTemplateModalHandler.onOpen()
          }}
          templateRepositoryList={templateRepositoryList}
          isOpen={selectTemplalteModalHandler.isOpen}
          onClose={selectTemplalteModalHandler.onClose}
        />
      )}
      {!!updateTemplateRepo && (
        <UpdateTemplateRepositoryModal
          templateRepository={updateTemplateRepo}
          isOpen={updateTemplateModalHandler.isOpen}
          onClose={updateTemplateModalHandler.onClose}
          devboxReleaseName={currentVersion?.name || ''}
        />
      )}
    </Box>
  )
}

export default Version<|MERGE_RESOLUTION|>--- conflicted
+++ resolved
@@ -240,10 +240,7 @@
       render: (item: DevboxVersionListItemType) => (
         <Flex alignItems={'center'}>
           <Button
-<<<<<<< HEAD
-=======
             className="guide-online-button"
->>>>>>> 03c30b8a
             mr={5}
             height={'27px'}
             w={'60px'}
@@ -262,11 +259,12 @@
           <SealosMenu
             width={100}
             Button={
-<<<<<<< HEAD
-              <MenuButton as={Button} variant={'square'} boxSize={'32px'} data-group>
-=======
-              <MenuButton as={Button} variant={'square'} boxSize={'32px'} data-group isDisabled={item?.status?.value !== 'Success'}>
->>>>>>> 03c30b8a
+              <MenuButton
+                as={Button}
+                variant={'square'}
+                boxSize={'32px'}
+                data-group
+                isDisabled={item?.status?.value !== 'Success'}>
                 <MyIcon
                   name={'more'}
                   color={'grayModern.600'}
