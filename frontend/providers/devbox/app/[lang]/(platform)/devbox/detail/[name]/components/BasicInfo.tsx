import { Box, Flex, Image, Spinner, Text, Tooltip } from '@chakra-ui/react'
import { useMessage } from '@sealos/ui'
import { useTranslations } from 'next-intl'
<<<<<<< HEAD
import React, { useCallback, useState } from 'react'
import { Box, Text, Flex, Image, Spinner, Tooltip, Button } from '@chakra-ui/react'

import MyIcon from '@/components/Icon'
import SshConnectModal from '@/components/modals/SshConnectModal'
import { useEnvStore } from '@/stores/env'
import { useDevboxStore } from '@/stores/devbox'
import { useRuntimeStore } from '@/stores/runtime'
import { downLoadBlob } from '@/utils/tools'
import { getSSHConnectionInfo, getSSHRuntimeInfo } from '@/api/devbox'
import { JetBrainsGuideData } from '@/components/IDEButton'
=======
import { useCallback, useState } from 'react'

import MyIcon from '@/components/Icon'

import { DevboxDetailType } from '@/types/devbox'

import { useDevboxStore } from '@/stores/devbox'
import { useEnvStore } from '@/stores/env'
>>>>>>> 5793471f

const BasicInfo = () => {
  const t = useTranslations()
  const { message: toast } = useMessage()

  const { env } = useEnvStore()
  const { devboxDetail } = useDevboxStore()
  // const { getRuntimeDetailLabel } = useRuntimeStore()

  const [loading, setLoading] = useState(false)
<<<<<<< HEAD
  const [onOpenSsHConnect, setOnOpenSsHConnect] = useState(false)
  const [sshConfigData, setSshConfigData] = useState<JetBrainsGuideData | null>(null)

  const handleOneClickConfig = useCallback(async () => {
    const { base64PrivateKey, userName, token } = await getSSHConnectionInfo({
      devboxName: devboxDetail?.name,
      runtimeName: devboxDetail?.runtimeVersion
    })
    const { workingDir } = await getSSHRuntimeInfo(devboxDetail?.runtimeVersion)
    const sshPrivateKey = Buffer.from(base64PrivateKey, 'base64').toString('utf-8')

    if (!devboxDetail?.sshPort) return

    setSshConfigData({
      devboxName: devboxDetail?.name,
      runtimeType: devboxDetail?.runtimeType,
      privateKey: sshPrivateKey,
      userName,
      token,
      workingDir,
      host: env.sealosDomain,
      port: devboxDetail?.sshPort.toString(),
      configHost: `${env.sealosDomain}_${env.namespace}_${devboxDetail?.name}`
    })

    setOnOpenSsHConnect(true)
  }, [
    devboxDetail?.name,
    devboxDetail?.runtimeType,
    devboxDetail?.runtimeVersion,
    devboxDetail?.sshPort,
    env.namespace,
    env.sealosDomain
  ])

=======
  
>>>>>>> 5793471f
  const handleCopySSHCommand = useCallback(() => {
    const sshCommand = `ssh -i yourPrivateKeyPath ${devboxDetail?.sshConfig?.sshUser}@${env.sealosDomain} -p ${devboxDetail?.sshPort}`
    navigator.clipboard.writeText(sshCommand).then(() => {
      toast({
        title: t('copy_success'),
        status: 'success',
        duration: 2000,
        isClosable: true
      })
    })
  }, [devboxDetail?.sshConfig?.sshUser, devboxDetail?.sshPort, env.sealosDomain, toast, t])

<<<<<<< HEAD
=======
  const handleDownloadConfig = useCallback(
    async (config: DevboxDetailType['sshConfig']) => {
      setLoading(true)

      const privateKey = config?.sshPrivateKey as string

      const blob = new Blob([privateKey], { type: 'application/octet-stream' })
      const url = window.URL.createObjectURL(blob)
      const a = document.createElement('a')
      a.style.display = 'none'
      a.href = url
      a.download = devboxDetail?.name || ''
      document.body.appendChild(a)
      a.click()
      window.URL.revokeObjectURL(url)
      document.body.removeChild(a)

      setLoading(false)
    },
    [devboxDetail?.name]
  )

>>>>>>> 5793471f
  return (
    <Flex borderRadius="lg" bg={'white'} p={4} flexDirection={'column'} h={'100%'}>
      {/* basic info */}
      <Flex mb={3} mt={2}>
        <MyIcon name="info" w={'15px'} h={'15px'} mr={'4px'} color={'grayModern.600'} mt={'1px'} />
        <Box color={'grayModern.600'} fontSize={'base'} fontWeight={'bold'}>
          {t('basic_info')}
        </Box>
      </Flex>
      <Flex bg={'grayModern.50'} p={4} borderRadius={'lg'} gap={4} flexDirection={'column'}>
        <Flex>
          <Text mr={2} width={'40%'} fontSize={'12px'}>
            {t('name')}
          </Text>
          <Flex width={'60%'} color={'grayModern.600'}>
            <Text fontSize={'12px'}>{devboxDetail?.name}</Text>
            <Image
              ml={2}
              width={'20px'}
              height={'20px'}
              onError={(e) => {
                e.currentTarget.src = '/images/custom.svg'
              }}
              alt={devboxDetail?.iconId}
              src={`/images/${devboxDetail?.iconId}.svg`}
            />
          </Flex>
        </Flex>
        <Flex>
          <Text mr={2} width={'40%'} fontSize={'12px'}>
            {t('image_info')}
          </Text>
          <Flex width={'60%'} color={'grayModern.600'}>
            <Text
              fontSize={'12px'}
              w={'full'}>{`${env.registryAddr}/${env.namespace}/${devboxDetail?.name}`}</Text>
          </Flex>
        </Flex>
        <Flex>
          <Text mr={2} width={'40%'} fontSize={'12px'}>
            {t('create_time')}
          </Text>
          <Flex width={'60%'} color={'grayModern.600'}>
            <Text fontSize={'12px'}>{devboxDetail?.createTime}</Text>
          </Flex>
        </Flex>
        <Flex>
          <Text mr={2} width={'40%'} fontSize={'12px'}>
            {t('start_runtime')}
          </Text>
          <Flex width={'60%'} color={'grayModern.600'}>
            <Text 
            fontSize={'12px'}
            w={'full'}
            textOverflow={'ellipsis'}
            >
              {
              // getRuntimeDetailLabel(devboxDetail?., devboxDetail?.runtimeVersion)
              `${devboxDetail?.templateRepositoryName}-${devboxDetail?.templateName}`
              }
            </Text>
          </Flex>
        </Flex>
        <Flex>
          <Text mr={2} width={'40%'} fontSize={'12px'}>
            {t('start_time')}
          </Text>
          <Flex width={'60%'} color={'grayModern.600'}>
            <Text fontSize={'12px'}>{devboxDetail?.upTime}</Text>
          </Flex>
        </Flex>
        <Flex>
          <Text mr={2} width={'40%'} fontSize={'12px'}>
            CPU Limit
          </Text>
          <Flex width={'60%'} color={'grayModern.600'}>
            <Text fontSize={'12px'}>{(devboxDetail?.cpu || 0) / 1000} Core</Text>
          </Flex>
        </Flex>
        <Flex>
          <Text mr={2} width={'40%'} fontSize={'12px'}>
            Memory Limit
          </Text>
          <Flex width={'60%'} color={'grayModern.600'}>
            <Text fontSize={'12px'}>{(devboxDetail?.memory || 0) / 1024} G</Text>
          </Flex>
        </Flex>
      </Flex>
      {/* ssh config */}
      <Flex mb={3} mt={4} alignItems={'center'} justify={'space-between'}>
        <Flex>
          <MyIcon
            name="link"
            w={'15px'}
            h={'15px'}
            mr={'4px'}
            color={'grayModern.600'}
            mt={'1px'}
            ml={'1px'}
          />
          <Box color={'grayModern.600'} fontSize={'base'} fontWeight={'bold'}>
            {t('ssh_config')}
          </Box>
        </Flex>
        <Button
          size={'sm'}
          leftIcon={<MyIcon name="settings" w={'16px'} />}
          bg={'white'}
          color={'grayModern.600'}
          border={'1px solid'}
          borderColor={'grayModern.200'}
          _hover={{
            color: 'brightBlue.600'
          }}
          onClick={() => handleOneClickConfig()}>
          {t('one_click_config')}
        </Button>
      </Flex>
      <Flex bg={'grayModern.50'} p={4} borderRadius={'lg'} gap={4} flexDirection={'column'}>
        <Flex>
          <Text mr={2} width={'40%'} fontSize={'12px'}>
            {t('ssh_connect_info')}
          </Text>
          <Flex width={'60%'} color={'grayModern.600'}>
            <Tooltip
              label={t('copy')}
              hasArrow
              bg={'#FFFFFF'}
              color={'grayModern.900'}
              width={'45px'}
              height={'30px'}
              fontSize={'12px'}
              fontWeight={400}
              py={2}
              borderRadius={'md'}>
              <Text
                cursor="pointer"
                fontSize={'12px'}
                _hover={{ color: 'blue.500' }}
                onClick={handleCopySSHCommand}
                w={'full'}>
                {`ssh -i yourPrivateKeyPath ${devboxDetail?.sshConfig?.sshUser}@${env.sealosDomain} -p ${devboxDetail?.sshPort}`}
              </Text>
            </Tooltip>
          </Flex>
        </Flex>
        <Flex>
          <Text mr={2} width={'40%'} fontSize={'12px'}>
            {t('private_key')}
          </Text>
          <Flex width={'60%'} color={'grayModern.600'}>
            {loading ? (
              <Spinner size="sm" color="#0077A9" />
            ) : (
              <Tooltip
                label={t('export_privateKey')}
                hasArrow
                bg={'#FFFFFF'}
                color={'grayModern.900'}
                fontSize={'12px'}
                fontWeight={400}
                py={2}
                borderRadius={'md'}>
                <Flex
                  p={1}
                  borderRadius={'6px'}
                  _hover={{
                    bg: 'rgba(17, 24, 36, 0.05)'
                  }}>
                  <MyIcon
                    cursor={'pointer'}
                    name="download"
                    color={'grayModern.600'}
                    w={'16px'}
                    h={'16px'}
                    onClick={() =>
                      downLoadBlob(
                        devboxDetail?.sshConfig?.sshPrivateKey as string,
                        'application/octet-stream',
                        `${devboxDetail?.name}`
                      )
                    }
                  />
                </Flex>
              </Tooltip>
            )}
          </Flex>
        </Flex>
      </Flex>
      {/* event */}
      <Flex mb={3} mt={4}>
        <MyIcon
          name="response"
          w={'15px'}
          h={'15px'}
          mr={'4px'}
          color={'grayModern.600'}
          mt={'2px'}
        />
        <Box color={'grayModern.600'} fontSize={'base'} fontWeight={'bold'}>
          {t('event')}
        </Box>
      </Flex>
      <Flex bg={'grayModern.50'} p={4} borderRadius={'lg'} gap={4} flexDirection={'column'}>
        <Flex>
          <Text mr={2} width={'40%'} fontSize={'12px'}>
            {t('recent_error')}
          </Text>
          <Flex width={'60%'} color={'grayModern.600'} alignItems={'center'}>
            {devboxDetail?.lastTerminatedReason ? (
              <Text fontSize={'12px'} color={'red'}>
                {devboxDetail?.lastTerminatedReason}
              </Text>
            ) : (
              <Text fontSize={'12px'}>{t('none')}</Text>
            )}
            <Tooltip
              label={t('read_event_detail')}
              hasArrow
              bg={'#FFFFFF'}
              color={'grayModern.900'}
              width={'120px'}
              height={'30px'}
              fontSize={'12px'}
              fontWeight={400}
              py={2}
              borderRadius={'md'}>
              <Flex
                ml={3}
                p={1}
                borderRadius={'6px'}
                _hover={{
                  bg: 'rgba(17, 24, 36, 0.05)'
                }}>
                <MyIcon
                  cursor={'pointer'}
                  name="maximize"
                  w={'16px'}
                  h={'16px'}
                  color={'grayModern.600'}
                  mt={'1px'}
                />
              </Flex>
            </Tooltip>
          </Flex>
        </Flex>
      </Flex>
      {onOpenSsHConnect && sshConfigData && (
        <SshConnectModal
          jetbrainsGuideData={sshConfigData}
          onSuccess={() => {
            setOnOpenSsHConnect(false)
          }}
          onClose={() => {
            setOnOpenSsHConnect(false)
          }}
        />
      )}
    </Flex>
  )
}

export default BasicInfo<|MERGE_RESOLUTION|>--- conflicted
+++ resolved
@@ -1,28 +1,16 @@
 import { Box, Flex, Image, Spinner, Text, Tooltip } from '@chakra-ui/react'
 import { useMessage } from '@sealos/ui'
 import { useTranslations } from 'next-intl'
-<<<<<<< HEAD
 import React, { useCallback, useState } from 'react'
 import { Box, Text, Flex, Image, Spinner, Tooltip, Button } from '@chakra-ui/react'
 
 import MyIcon from '@/components/Icon'
 import SshConnectModal from '@/components/modals/SshConnectModal'
-import { useEnvStore } from '@/stores/env'
 import { useDevboxStore } from '@/stores/devbox'
 import { useRuntimeStore } from '@/stores/runtime'
 import { downLoadBlob } from '@/utils/tools'
 import { getSSHConnectionInfo, getSSHRuntimeInfo } from '@/api/devbox'
 import { JetBrainsGuideData } from '@/components/IDEButton'
-=======
-import { useCallback, useState } from 'react'
-
-import MyIcon from '@/components/Icon'
-
-import { DevboxDetailType } from '@/types/devbox'
-
-import { useDevboxStore } from '@/stores/devbox'
-import { useEnvStore } from '@/stores/env'
->>>>>>> 5793471f
 
 const BasicInfo = () => {
   const t = useTranslations()
@@ -33,7 +21,6 @@
   // const { getRuntimeDetailLabel } = useRuntimeStore()
 
   const [loading, setLoading] = useState(false)
-<<<<<<< HEAD
   const [onOpenSsHConnect, setOnOpenSsHConnect] = useState(false)
   const [sshConfigData, setSshConfigData] = useState<JetBrainsGuideData | null>(null)
 
@@ -69,9 +56,6 @@
     env.sealosDomain
   ])
 
-=======
-  
->>>>>>> 5793471f
   const handleCopySSHCommand = useCallback(() => {
     const sshCommand = `ssh -i yourPrivateKeyPath ${devboxDetail?.sshConfig?.sshUser}@${env.sealosDomain} -p ${devboxDetail?.sshPort}`
     navigator.clipboard.writeText(sshCommand).then(() => {
@@ -82,33 +66,8 @@
         isClosable: true
       })
     })
-  }, [devboxDetail?.sshConfig?.sshUser, devboxDetail?.sshPort, env.sealosDomain, toast, t])
-
-<<<<<<< HEAD
-=======
-  const handleDownloadConfig = useCallback(
-    async (config: DevboxDetailType['sshConfig']) => {
-      setLoading(true)
-
-      const privateKey = config?.sshPrivateKey as string
-
-      const blob = new Blob([privateKey], { type: 'application/octet-stream' })
-      const url = window.URL.createObjectURL(blob)
-      const a = document.createElement('a')
-      a.style.display = 'none'
-      a.href = url
-      a.download = devboxDetail?.name || ''
-      document.body.appendChild(a)
-      a.click()
-      window.URL.revokeObjectURL(url)
-      document.body.removeChild(a)
-
-      setLoading(false)
-    },
-    [devboxDetail?.name]
-  )
-
->>>>>>> 5793471f
+  }, [devboxDetail?.sshConfig?.sshUser, devboxDetail.sshPort, env.sealosDomain, toast, t])
+
   return (
     <Flex borderRadius="lg" bg={'white'} p={4} flexDirection={'column'} h={'100%'}>
       {/* basic info */}
@@ -160,14 +119,10 @@
             {t('start_runtime')}
           </Text>
           <Flex width={'60%'} color={'grayModern.600'}>
-            <Text 
-            fontSize={'12px'}
-            w={'full'}
-            textOverflow={'ellipsis'}
-            >
+            <Text fontSize={'12px'} w={'full'} textOverflow={'ellipsis'}>
               {
-              // getRuntimeDetailLabel(devboxDetail?., devboxDetail?.runtimeVersion)
-              `${devboxDetail?.templateRepositoryName}-${devboxDetail?.templateName}`
+                // getRuntimeDetailLabel(devboxDetail?., devboxDetail?.runtimeVersion)
+                `${devboxDetail?.templateRepositoryName}-${devboxDetail?.templateName}`
               }
             </Text>
           </Flex>
