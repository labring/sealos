<<<<<<< HEAD
import { Box, Flex, Image, Spinner, Text, Tooltip } from '@chakra-ui/react';
import { useMessage } from '@sealos/ui';
import { useTranslations } from 'next-intl';
import { useCallback, useState } from 'react';

import MyIcon from '@/components/Icon';
import GPUItem from '@/components/GPUItem';
import { DevboxDetailType } from '@/types/devbox';

import { useEnvStore } from '@/stores/env';
import { usePriceStore } from '@/stores/price';
import { useDevboxStore } from '@/stores/devbox';

const BasicInfo = () => {
  const t = useTranslations();
  const { message: toast } = useMessage();

  const { env } = useEnvStore();
  const { sourcePrice } = usePriceStore();
  const { devboxDetail } = useDevboxStore();
  // const { getRuntimeDetailLabel } = useRuntimeStore()

  const [loading, setLoading] = useState(false);

=======
import { useMessage } from '@sealos/ui';
import { useTranslations } from 'next-intl';
import React, { useCallback, useState } from 'react';
import { Box, Text, Flex, Image, Spinner, Tooltip, Button } from '@chakra-ui/react';

import MyIcon from '@/components/Icon';
import { useEnvStore } from '@/stores/env';
import { useDevboxStore } from '@/stores/devbox';
import { getTemplateConfig } from '@/api/template';
import { getSSHConnectionInfo } from '@/api/devbox';
import { JetBrainsGuideData } from '@/components/IDEButton';
import { downLoadBlob, parseTemplateConfig } from '@/utils/tools';
import SshConnectModal from '@/components/modals/SshConnectModal';

const BasicInfo = () => {
  const t = useTranslations();
  const { message: toast } = useMessage();

  const { env } = useEnvStore();
  const { devboxDetail } = useDevboxStore();

  const [loading, setLoading] = useState(false);
  const [onOpenSsHConnect, setOnOpenSsHConnect] = useState(false);
  const [sshConfigData, setSshConfigData] = useState<JetBrainsGuideData | null>(null);

  const handleOneClickConfig = useCallback(async () => {
    const { base64PrivateKey, userName, token } = await getSSHConnectionInfo({
      devboxName: devboxDetail?.name as string
    });

    const result = await getTemplateConfig(devboxDetail?.templateUid as string);
    const config = parseTemplateConfig(result.template.config);
    console.log('config', config);

    const sshPrivateKey = Buffer.from(base64PrivateKey, 'base64').toString('utf-8');

    if (!devboxDetail?.sshPort) return;

    setSshConfigData({
      devboxName: devboxDetail?.name,
      runtimeType: devboxDetail?.templateRepositoryName,
      privateKey: sshPrivateKey,
      userName,
      token,
      workingDir: config.workingDir,
      host: env.sealosDomain,
      port: devboxDetail?.sshPort.toString(),
      configHost: `${env.sealosDomain}_${env.namespace}_${devboxDetail?.name}`
    });

    setOnOpenSsHConnect(true);
  }, [
    devboxDetail?.name,
    devboxDetail?.templateUid,
    devboxDetail?.sshPort,
    devboxDetail?.templateRepositoryName,
    env.sealosDomain,
    env.namespace
  ]);

>>>>>>> 5492fb34
  const handleCopySSHCommand = useCallback(() => {
    const sshCommand = `ssh -i yourPrivateKeyPath ${devboxDetail?.sshConfig?.sshUser}@${env.sealosDomain} -p ${devboxDetail?.sshPort}`;
    navigator.clipboard.writeText(sshCommand).then(() => {
      toast({
        title: t('copy_success'),
        status: 'success',
        duration: 2000,
        isClosable: true
      });
    });
  }, [devboxDetail?.sshConfig?.sshUser, devboxDetail?.sshPort, env.sealosDomain, toast, t]);
<<<<<<< HEAD

  const handleDownloadConfig = useCallback(
    async (config: DevboxDetailType['sshConfig']) => {
      setLoading(true);

      const privateKey = config?.sshPrivateKey as string;

      const blob = new Blob([privateKey], { type: 'application/octet-stream' });
      const url = window.URL.createObjectURL(blob);
      const a = document.createElement('a');
      a.style.display = 'none';
      a.href = url;
      a.download = devboxDetail?.name || '';
      document.body.appendChild(a);
      a.click();
      window.URL.revokeObjectURL(url);
      document.body.removeChild(a);

      setLoading(false);
    },
    [devboxDetail?.name]
  );
=======
>>>>>>> 5492fb34

  return (
    <Flex borderRadius="lg" bg={'white'} p={4} flexDirection={'column'} h={'100%'}>
      {/* basic info */}
      <Flex mb={3} mt={2}>
        <MyIcon name="info" w={'15px'} h={'15px'} mr={'4px'} color={'grayModern.600'} mt={'1px'} />
        <Box color={'grayModern.600'} fontSize={'base'} fontWeight={'bold'}>
          {t('basic_info')}
        </Box>
      </Flex>
      <Flex bg={'grayModern.50'} p={4} borderRadius={'lg'} gap={4} flexDirection={'column'}>
        <Flex>
          <Text mr={2} width={'40%'} fontSize={'12px'}>
            {t('name')}
          </Text>
          <Flex width={'60%'} color={'grayModern.600'}>
            <Text fontSize={'12px'}>{devboxDetail?.name}</Text>
            <Image
              ml={2}
              width={'20px'}
              height={'20px'}
              onError={(e) => {
                e.currentTarget.src = '/images/custom.svg';
              }}
              alt={devboxDetail?.iconId}
              src={`/images/${devboxDetail?.iconId}.svg`}
            />
          </Flex>
        </Flex>
        <Flex>
          <Text mr={2} width={'40%'} fontSize={'12px'}>
            {t('image_info')}
          </Text>
          <Flex width={'60%'} color={'grayModern.600'}>
            <Text
              fontSize={'12px'}
              w={'full'}
            >{`${env.registryAddr}/${env.namespace}/${devboxDetail?.name}`}</Text>
          </Flex>
        </Flex>
        <Flex>
          <Text mr={2} width={'40%'} fontSize={'12px'}>
            {t('create_time')}
          </Text>
          <Flex width={'60%'} color={'grayModern.600'}>
            <Text fontSize={'12px'}>{devboxDetail?.createTime}</Text>
          </Flex>
        </Flex>
        <Flex>
          <Text mr={2} width={'40%'} fontSize={'12px'}>
            {t('start_runtime')}
          </Text>
          <Flex width={'60%'} color={'grayModern.600'}>
            <Text fontSize={'12px'} w={'full'} textOverflow={'ellipsis'}>
              {
                // getRuntimeDetailLabel(devboxDetail?., devboxDetail?.runtimeVersion)
                `${devboxDetail?.templateRepositoryName}-${devboxDetail?.templateName}`
              }
            </Text>
          </Flex>
        </Flex>
        <Flex>
          <Text mr={2} width={'40%'} fontSize={'12px'}>
            {t('start_time')}
          </Text>
          <Flex width={'60%'} color={'grayModern.600'}>
            <Text fontSize={'12px'}>{devboxDetail?.upTime}</Text>
          </Flex>
        </Flex>
        <Flex>
          <Text mr={2} width={'40%'} fontSize={'12px'}>
            CPU Limit
          </Text>
          <Flex width={'60%'} color={'grayModern.600'}>
            <Text fontSize={'12px'}>{(devboxDetail?.cpu || 0) / 1000} Core</Text>
          </Flex>
        </Flex>
        <Flex>
          <Text mr={2} width={'40%'} fontSize={'12px'}>
            Memory Limit
          </Text>
          <Flex width={'60%'} color={'grayModern.600'}>
            <Text fontSize={'12px'}>{(devboxDetail?.memory || 0) / 1024} G</Text>
          </Flex>
        </Flex>
        {sourcePrice?.gpu && (
          <Flex>
            <Text mr={2} width={'40%'} fontSize={'12px'}>
              GPU
            </Text>
            <Flex width={'60%'} color={'grayModern.600'}>
              <GPUItem gpu={devboxDetail?.gpu} />
            </Flex>
          </Flex>
        )}
      </Flex>
      {/* ssh config */}
      <Flex mb={3} mt={4} alignItems={'center'} justify={'space-between'}>
        <Flex>
          <MyIcon
            name="link"
            w={'15px'}
            h={'15px'}
            mr={'4px'}
            color={'grayModern.600'}
            mt={'1px'}
            ml={'1px'}
          />
          <Box color={'grayModern.600'} fontSize={'base'} fontWeight={'bold'}>
            {t('ssh_config')}
          </Box>
        </Flex>
        <Button
          size={'sm'}
          leftIcon={<MyIcon name="settings" w={'16px'} />}
          bg={'white'}
          color={'grayModern.600'}
          border={'1px solid'}
          borderColor={'grayModern.200'}
          _hover={{
            color: 'brightBlue.600'
          }}
          onClick={() => handleOneClickConfig()}
        >
          {t('one_click_config')}
        </Button>
      </Flex>
      <Flex bg={'grayModern.50'} p={4} borderRadius={'lg'} gap={4} flexDirection={'column'}>
        <Flex>
          <Text mr={2} width={'40%'} fontSize={'12px'}>
            {t('ssh_connect_info')}
          </Text>
          <Flex width={'60%'} color={'grayModern.600'}>
            <Tooltip
              label={t('copy')}
              hasArrow
              bg={'#FFFFFF'}
              color={'grayModern.900'}
              width={'45px'}
              height={'30px'}
              fontSize={'12px'}
              fontWeight={400}
              py={2}
              borderRadius={'md'}
            >
              <Text
                cursor="pointer"
                fontSize={'12px'}
                _hover={{ color: 'blue.500' }}
                onClick={handleCopySSHCommand}
                w={'full'}
              >
                {`ssh -i yourPrivateKeyPath ${devboxDetail?.sshConfig?.sshUser}@${env.sealosDomain} -p ${devboxDetail?.sshPort}`}
              </Text>
            </Tooltip>
          </Flex>
        </Flex>
        <Flex>
          <Text mr={2} width={'40%'} fontSize={'12px'}>
            {t('private_key')}
          </Text>
          <Flex width={'60%'} color={'grayModern.600'}>
            {loading ? (
              <Spinner size="sm" color="#0077A9" />
            ) : (
              <Tooltip
                label={t('export_privateKey')}
                hasArrow
                bg={'#FFFFFF'}
                color={'grayModern.900'}
                fontSize={'12px'}
                fontWeight={400}
                py={2}
                borderRadius={'md'}
              >
                <Flex
                  p={1}
                  borderRadius={'6px'}
                  _hover={{
                    bg: 'rgba(17, 24, 36, 0.05)'
                  }}
                >
                  <MyIcon
                    cursor={'pointer'}
                    name="download"
                    color={'grayModern.600'}
                    w={'16px'}
                    h={'16px'}
                    onClick={() =>
                      downLoadBlob(
                        devboxDetail?.sshConfig?.sshPrivateKey as string,
                        'application/octet-stream',
                        `${devboxDetail?.name}`
                      )
                    }
                  />
                </Flex>
              </Tooltip>
            )}
          </Flex>
        </Flex>
      </Flex>
      {/* event */}
      <Flex mb={3} mt={4}>
        <MyIcon
          name="response"
          w={'15px'}
          h={'15px'}
          mr={'4px'}
          color={'grayModern.600'}
          mt={'2px'}
        />
        <Box color={'grayModern.600'} fontSize={'base'} fontWeight={'bold'}>
          {t('event')}
        </Box>
      </Flex>
      <Flex bg={'grayModern.50'} p={4} borderRadius={'lg'} gap={4} flexDirection={'column'}>
        <Flex>
          <Text mr={2} width={'40%'} fontSize={'12px'}>
            {t('recent_error')}
          </Text>
          <Flex width={'60%'} color={'grayModern.600'} alignItems={'center'}>
            {devboxDetail?.lastTerminatedReason ? (
              <Text fontSize={'12px'} color={'red'}>
                {devboxDetail?.lastTerminatedReason}
              </Text>
            ) : (
              <Text fontSize={'12px'}>{t('none')}</Text>
            )}
            <Tooltip
              label={t('read_event_detail')}
              hasArrow
              bg={'#FFFFFF'}
              color={'grayModern.900'}
              width={'120px'}
              height={'30px'}
              fontSize={'12px'}
              fontWeight={400}
              py={2}
              borderRadius={'md'}
            >
              <Flex
                ml={3}
                p={1}
                borderRadius={'6px'}
                _hover={{
                  bg: 'rgba(17, 24, 36, 0.05)'
                }}
              >
                <MyIcon
                  cursor={'pointer'}
                  name="maximize"
                  w={'16px'}
                  h={'16px'}
                  color={'grayModern.600'}
                  mt={'1px'}
                />
              </Flex>
            </Tooltip>
          </Flex>
        </Flex>
      </Flex>
      {onOpenSsHConnect && sshConfigData && (
        <SshConnectModal
          jetbrainsGuideData={sshConfigData}
          onSuccess={() => {
            setOnOpenSsHConnect(false);
          }}
          onClose={() => {
            setOnOpenSsHConnect(false);
          }}
        />
      )}
    </Flex>
  );
};

export default BasicInfo;<|MERGE_RESOLUTION|>--- conflicted
+++ resolved
@@ -1,29 +1,3 @@
-<<<<<<< HEAD
-import { Box, Flex, Image, Spinner, Text, Tooltip } from '@chakra-ui/react';
-import { useMessage } from '@sealos/ui';
-import { useTranslations } from 'next-intl';
-import { useCallback, useState } from 'react';
-
-import MyIcon from '@/components/Icon';
-import GPUItem from '@/components/GPUItem';
-import { DevboxDetailType } from '@/types/devbox';
-
-import { useEnvStore } from '@/stores/env';
-import { usePriceStore } from '@/stores/price';
-import { useDevboxStore } from '@/stores/devbox';
-
-const BasicInfo = () => {
-  const t = useTranslations();
-  const { message: toast } = useMessage();
-
-  const { env } = useEnvStore();
-  const { sourcePrice } = usePriceStore();
-  const { devboxDetail } = useDevboxStore();
-  // const { getRuntimeDetailLabel } = useRuntimeStore()
-
-  const [loading, setLoading] = useState(false);
-
-=======
 import { useMessage } from '@sealos/ui';
 import { useTranslations } from 'next-intl';
 import React, { useCallback, useState } from 'react';
@@ -84,7 +58,6 @@
     env.namespace
   ]);
 
->>>>>>> 5492fb34
   const handleCopySSHCommand = useCallback(() => {
     const sshCommand = `ssh -i yourPrivateKeyPath ${devboxDetail?.sshConfig?.sshUser}@${env.sealosDomain} -p ${devboxDetail?.sshPort}`;
     navigator.clipboard.writeText(sshCommand).then(() => {
@@ -96,31 +69,6 @@
       });
     });
   }, [devboxDetail?.sshConfig?.sshUser, devboxDetail?.sshPort, env.sealosDomain, toast, t]);
-<<<<<<< HEAD
-
-  const handleDownloadConfig = useCallback(
-    async (config: DevboxDetailType['sshConfig']) => {
-      setLoading(true);
-
-      const privateKey = config?.sshPrivateKey as string;
-
-      const blob = new Blob([privateKey], { type: 'application/octet-stream' });
-      const url = window.URL.createObjectURL(blob);
-      const a = document.createElement('a');
-      a.style.display = 'none';
-      a.href = url;
-      a.download = devboxDetail?.name || '';
-      document.body.appendChild(a);
-      a.click();
-      window.URL.revokeObjectURL(url);
-      document.body.removeChild(a);
-
-      setLoading(false);
-    },
-    [devboxDetail?.name]
-  );
-=======
->>>>>>> 5492fb34
 
   return (
     <Flex borderRadius="lg" bg={'white'} p={4} flexDirection={'column'} h={'100%'}>
