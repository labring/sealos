--- conflicted
+++ resolved
@@ -13,18 +13,12 @@
 import { useDevboxStore } from '@/stores/devbox';
 import { useEnvStore } from '@/stores/env';
 import { useGlobalStore } from '@/stores/global';
-<<<<<<< HEAD
-=======
 import useDetailDriver from '@/hooks/useDetailDriver';
->>>>>>> 5492fb34
 
 const DevboxDetailPage = ({ params }: { params: { name: string } }) => {
   const devboxName = params.name;
   const { Loading } = useLoading();
-<<<<<<< HEAD
-=======
   const { handleUserGuide } = useDetailDriver();
->>>>>>> 5492fb34
 
   const { env } = useEnvStore();
   const { screenWidth } = useGlobalStore();
@@ -41,12 +35,9 @@
     {
       onSettled() {
         setInitialized(true);
-<<<<<<< HEAD
-=======
       },
       onSuccess: () => {
         handleUserGuide();
->>>>>>> 5492fb34
       }
     }
   );
