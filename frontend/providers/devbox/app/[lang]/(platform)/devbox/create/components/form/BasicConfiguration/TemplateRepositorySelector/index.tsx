import { getTemplateRepository, listOfficialTemplateRepository } from '@/api/template';
<<<<<<< HEAD
=======
import useDriver from '@/hooks/useDriver';
>>>>>>> 5492fb34
import { TemplateRepositoryKind } from '@/prisma/generated/client';
import { useDevboxStore } from '@/stores/devbox';
import { DevboxEditTypeV2 } from '@/types/devbox';
import { TemplateRepository } from '@/types/template';
import { Box, Flex, VStack } from '@chakra-ui/react';
import { useQuery } from '@tanstack/react-query';
import { useTranslations } from 'next-intl';
import { useEffect, useMemo } from 'react';
import { useFormContext } from 'react-hook-form';
import Label from '../../Label';
import TemplateRepositoryListNav from '../TemplateRepositoryListNav';
import TemplateRepositoryItem from './TemplateReposistoryItem';
<<<<<<< HEAD
=======
import { useSearchParams } from 'next/navigation';
>>>>>>> 5492fb34

interface TemplateRepositorySelectorProps {
  isEdit: boolean;
}

export default function TemplateRepositorySelector({ isEdit }: TemplateRepositorySelectorProps) {
  const { startedTemplate, setStartedTemplate } = useDevboxStore();
  const { setValue, getValues, watch } = useFormContext<DevboxEditTypeV2>();
  const t = useTranslations();
<<<<<<< HEAD
=======
  const { handleUserGuide } = useDriver();
  const searchParams = useSearchParams();
>>>>>>> 5492fb34
  const templateRepositoryQuery = useQuery(
    ['list-official-template-repository'],
    listOfficialTemplateRepository,
    {
<<<<<<< HEAD
=======
      onSuccess(res) {
        console.log('res', res);
        handleUserGuide();
      },
>>>>>>> 5492fb34
      staleTime: Infinity,
      cacheTime: 1000 * 60 * 30
    }
  );
  const curTemplateRepositoryUid = watch('templateRepositoryUid');
  const curTemplateRepositoryDetail = useQuery(
    ['get-template-repository', curTemplateRepositoryUid],
    () => {
      return getTemplateRepository(curTemplateRepositoryUid);
    },
    {
      enabled: !!isEdit && !!curTemplateRepositoryUid
    }
  );

  const templateData = useMemo(
    () => templateRepositoryQuery.data?.templateRepositoryList || [],
    [templateRepositoryQuery.data]
  );

  const categorizedData = useMemo(() => {
    return templateData.reduce(
      (acc, item) => {
        acc[item.kind] = [...(acc[item.kind] || []), item];
        return acc;
      },
      {
        LANGUAGE: [],
        FRAMEWORK: [],
        OS: [],
        CUSTOM: []
      } as Record<TemplateRepositoryKind, TemplateRepository[]>
    );
  }, [templateData]);
  useEffect(() => {
    if (!startedTemplate || isEdit) {
      return;
    }
    const templateUid = startedTemplate.uid;
    if (
      templateData.findIndex((item) => {
        return item.uid === templateUid;
      }) > -1
    ) {
      setStartedTemplate(undefined);
    }
    setValue('templateRepositoryUid', templateUid);
  }, [startedTemplate, isEdit]);

  useEffect(() => {
    if (startedTemplate || isEdit) {
      return;
    }
    if (
      !(
        templateRepositoryQuery.isSuccess &&
        templateData.length > 0 &&
        templateRepositoryQuery.isFetched
      )
    )
      return;
    const curTemplateRepositoryUid = getValues('templateRepositoryUid');
    const curTemplateRepository = templateData.find((item) => {
      return item.uid === curTemplateRepositoryUid;
    });
    if (!curTemplateRepository) {
<<<<<<< HEAD
      const defaultTemplateRepositoryUid = templateData[0].uid;
      setValue('templateRepositoryUid', defaultTemplateRepositoryUid);
=======
      const runtime = searchParams.get('runtime');
      if (!runtime) {
        setValue('templateRepositoryUid', templateData[0].uid);
        return;
      } else {
        const runtimeTemplate = templateData.find((item) => item.iconId === runtime);
        if (runtimeTemplate) {
          setValue('templateRepositoryUid', runtimeTemplate.uid);
        } else {
          setValue('templateRepositoryUid', templateData[0].uid);
        }
      }
>>>>>>> 5492fb34
    }
  }, [
    templateRepositoryQuery.isSuccess,
    startedTemplate,
    templateData,
    templateRepositoryQuery.isFetched,
    isEdit
  ]);

  useEffect(() => {
    if (
      !isEdit ||
      !templateRepositoryQuery.isSuccess ||
      !templateData ||
      !curTemplateRepositoryDetail.isSuccess ||
      !curTemplateRepositoryDetail.data
    ) {
      return;
    }
    const templateRepository = curTemplateRepositoryDetail.data.templateRepository;
    // setStartedTemplate(templateRepository)
    setValue('templateRepositoryUid', templateRepository.uid);

    if (
      templateData.findIndex((item) => {
        return item.uid === templateRepository.uid;
      }) === -1
    ) {
      setStartedTemplate(templateRepository);
    }
  }, [
    curTemplateRepositoryDetail.isSuccess,
    curTemplateRepositoryDetail.data,
    curTemplateRepositoryDetail.isFetched,
    isEdit,
    templateData,
    templateRepositoryQuery.isSuccess
  ]);
  return (
    <VStack alignItems={'center'} mb={7} gap={'24px'}>
<<<<<<< HEAD
      <Flex w="full" justify={'space-between'}>
        <Label w={100} alignSelf={'flex-start'}>
          {t('runtime_environment')}
        </Label>
        <TemplateRepositoryListNav />
      </Flex>
      {!!startedTemplate && (
        <Flex gap={'10px'} px={'14px'} width={'full'}>
          <Box width={'85px'}>{t('current')}</Box>
          <Flex flexWrap={'wrap'} gap={'12px'} flex={1}>
            <TemplateRepositoryItem
              item={{
                uid: startedTemplate.uid,
                iconId: startedTemplate.iconId || '',
                name: startedTemplate.name
              }}
              isEdit={isEdit}
            />
          </Flex>
        </Flex>
      )}
      <Flex gap={'10px'} px={'14px'} width={'full'}>
        {/* Language */}
        {categorizedData['LANGUAGE'].length !== 0 && <Box width={'85px'}>{t('language')}</Box>}
        <Flex flexWrap={'wrap'} gap={'12px'} flex={1}>
          {categorizedData['LANGUAGE']?.map((item) => (
            <TemplateRepositoryItem key={item.uid} item={item} isEdit={isEdit} />
          ))}
=======
      <Flex className="guide-runtimes" gap={'24px'} flexDir={'column'} w={'full'}>
        <Flex w="full" justify={'space-between'}>
          <Label w={100} alignSelf={'flex-start'}>
            {t('runtime_environment')}
          </Label>
          <TemplateRepositoryListNav />
        </Flex>

        {!!startedTemplate && (
          <Flex gap={'10px'} px={'14px'} width={'full'}>
            <Box width={'85px'}>{t('current')}</Box>
            <Flex flexWrap={'wrap'} gap={'12px'} flex={1}>
              <TemplateRepositoryItem
                item={{
                  uid: startedTemplate.uid,
                  iconId: startedTemplate.iconId || '',
                  name: startedTemplate.name
                }}
                isEdit={isEdit}
              />
            </Flex>
          </Flex>
        )}
        <Flex gap={'10px'} px={'14px'} width={'full'}>
          {/* Language */}
          {categorizedData['LANGUAGE'].length !== 0 && <Box width={'85px'}>{t('language')}</Box>}
          <Flex flexWrap={'wrap'} gap={'12px'} flex={1}>
            {categorizedData['LANGUAGE']?.map((item) => (
              <TemplateRepositoryItem key={item.uid} item={item} isEdit={isEdit} />
            ))}
          </Flex>
>>>>>>> 5492fb34
        </Flex>
      </Flex>
      <Flex gap={'10px'} px={'14px'} width={'full'}>
        {/* Framework */}
        {categorizedData['FRAMEWORK'].length !== 0 && <Box width={'85px'}>{t('framework')}</Box>}
        <Flex flexWrap={'wrap'} gap={'12px'} flex={1}>
          {categorizedData['FRAMEWORK']?.map((item) => (
            <TemplateRepositoryItem key={item.uid} item={item} isEdit={isEdit} />
          ))}
        </Flex>
      </Flex>
      <Flex gap={'10px'} px={'14px'} width={'full'}>
        {/* OS */}
        {categorizedData['OS'].length !== 0 && <Box width={'85px'}>{t('os')}</Box>}
        <Flex flexWrap={'wrap'} gap={'12px'} flex={1}>
          {categorizedData['OS']?.map((item) => (
            <TemplateRepositoryItem key={item.uid} item={item} isEdit={isEdit} />
          ))}
        </Flex>
      </Flex>
    </VStack>
  );
}<|MERGE_RESOLUTION|>--- conflicted
+++ resolved
@@ -1,8 +1,5 @@
 import { getTemplateRepository, listOfficialTemplateRepository } from '@/api/template';
-<<<<<<< HEAD
-=======
 import useDriver from '@/hooks/useDriver';
->>>>>>> 5492fb34
 import { TemplateRepositoryKind } from '@/prisma/generated/client';
 import { useDevboxStore } from '@/stores/devbox';
 import { DevboxEditTypeV2 } from '@/types/devbox';
@@ -15,10 +12,7 @@
 import Label from '../../Label';
 import TemplateRepositoryListNav from '../TemplateRepositoryListNav';
 import TemplateRepositoryItem from './TemplateReposistoryItem';
-<<<<<<< HEAD
-=======
 import { useSearchParams } from 'next/navigation';
->>>>>>> 5492fb34
 
 interface TemplateRepositorySelectorProps {
   isEdit: boolean;
@@ -28,22 +22,16 @@
   const { startedTemplate, setStartedTemplate } = useDevboxStore();
   const { setValue, getValues, watch } = useFormContext<DevboxEditTypeV2>();
   const t = useTranslations();
-<<<<<<< HEAD
-=======
   const { handleUserGuide } = useDriver();
   const searchParams = useSearchParams();
->>>>>>> 5492fb34
   const templateRepositoryQuery = useQuery(
     ['list-official-template-repository'],
     listOfficialTemplateRepository,
     {
-<<<<<<< HEAD
-=======
       onSuccess(res) {
         console.log('res', res);
         handleUserGuide();
       },
->>>>>>> 5492fb34
       staleTime: Infinity,
       cacheTime: 1000 * 60 * 30
     }
@@ -110,10 +98,6 @@
       return item.uid === curTemplateRepositoryUid;
     });
     if (!curTemplateRepository) {
-<<<<<<< HEAD
-      const defaultTemplateRepositoryUid = templateData[0].uid;
-      setValue('templateRepositoryUid', defaultTemplateRepositoryUid);
-=======
       const runtime = searchParams.get('runtime');
       if (!runtime) {
         setValue('templateRepositoryUid', templateData[0].uid);
@@ -126,7 +110,6 @@
           setValue('templateRepositoryUid', templateData[0].uid);
         }
       }
->>>>>>> 5492fb34
     }
   }, [
     templateRepositoryQuery.isSuccess,
@@ -167,36 +150,6 @@
   ]);
   return (
     <VStack alignItems={'center'} mb={7} gap={'24px'}>
-<<<<<<< HEAD
-      <Flex w="full" justify={'space-between'}>
-        <Label w={100} alignSelf={'flex-start'}>
-          {t('runtime_environment')}
-        </Label>
-        <TemplateRepositoryListNav />
-      </Flex>
-      {!!startedTemplate && (
-        <Flex gap={'10px'} px={'14px'} width={'full'}>
-          <Box width={'85px'}>{t('current')}</Box>
-          <Flex flexWrap={'wrap'} gap={'12px'} flex={1}>
-            <TemplateRepositoryItem
-              item={{
-                uid: startedTemplate.uid,
-                iconId: startedTemplate.iconId || '',
-                name: startedTemplate.name
-              }}
-              isEdit={isEdit}
-            />
-          </Flex>
-        </Flex>
-      )}
-      <Flex gap={'10px'} px={'14px'} width={'full'}>
-        {/* Language */}
-        {categorizedData['LANGUAGE'].length !== 0 && <Box width={'85px'}>{t('language')}</Box>}
-        <Flex flexWrap={'wrap'} gap={'12px'} flex={1}>
-          {categorizedData['LANGUAGE']?.map((item) => (
-            <TemplateRepositoryItem key={item.uid} item={item} isEdit={isEdit} />
-          ))}
-=======
       <Flex className="guide-runtimes" gap={'24px'} flexDir={'column'} w={'full'}>
         <Flex w="full" justify={'space-between'}>
           <Label w={100} alignSelf={'flex-start'}>
@@ -228,7 +181,6 @@
               <TemplateRepositoryItem key={item.uid} item={item} isEdit={isEdit} />
             ))}
           </Flex>
->>>>>>> 5492fb34
         </Flex>
       </Flex>
       <Flex gap={'10px'} px={'14px'} width={'full'}>
