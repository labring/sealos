--- conflicted
+++ resolved
@@ -4,15 +4,6 @@
 import { useSearchParams } from 'next/navigation';
 import { Box, Center, Flex, Grid, useTheme } from '@chakra-ui/react';
 
-<<<<<<< HEAD
-import { useRouter } from '@/i18n';
-import MyIcon from '@/components/Icon';
-import { obj2Query } from '@/utils/tools';
-import type { YamlItemType } from '@/types';
-import { useCopyData } from '@/utils/tools';
-import YamlCode from '@/components/YamlCode/index';
-
-=======
 import Code from '@/components/Code';
 import MyIcon from '@/components/Icon';
 
@@ -21,7 +12,6 @@
 import type { YamlItemType } from '@/types';
 import { useCopyData } from '@/utils/tools';
 
->>>>>>> 5492fb34
 import styles from './index.module.scss';
 
 const Yaml = ({ yamlList = [], pxVal }: { yamlList: YamlItemType[]; pxVal: number }) => {
