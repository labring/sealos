--- conflicted
+++ resolved
@@ -52,12 +52,7 @@
 
   const [isLoading, setIsLoading] = useState(false);
   const [yamlList, setYamlList] = useState<YamlItemType[]>([]);
-<<<<<<< HEAD
-  const [exceededQuotas, setExceededQuotas] = useState<WorkspaceQuotaItem[]>([]);
-  const [exceededDialogOpen, setExceededDialogOpen] = useState(false);
-=======
-
->>>>>>> 08690f45
+
   const tabType = searchParams.get('type') || 'form';
   const devboxName = searchParams.get('name') || '';
 
@@ -332,7 +327,7 @@
             from={captureFrom as 'list' | 'detail'}
             applyCb={handleApply}
           />
-          <div className="w-full px-5 pt-10 pb-30 md:px-10 lg:px-20">
+          <div className="pb-30 w-full px-5 pt-10 md:px-10 lg:px-20">
             {tabType === 'form' ? (
               <Form
                 isEdit={isEdit}
