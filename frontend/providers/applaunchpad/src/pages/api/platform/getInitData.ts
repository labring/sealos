--- conflicted
+++ resolved
@@ -13,7 +13,7 @@
   SHOW_EVENT_ANALYZE: boolean;
   FORM_SLIDER_LIST_CONFIG: FormSliderListType;
   CURRENCY: Coin;
-<<<<<<< HEAD
+  guideEnabled: boolean;
   fileMangerConfig: FileMangerType;
 };
 
@@ -23,13 +23,13 @@
     port: ''
   },
   common: {
-    guideEnabled: false,
-    apiEnabled: false
+    guideEnabled: 'false',
+    apiEnabled: 'false'
   },
   launchpad: {
     ingressTlsSecretName: 'wildcard-cert',
     eventAnalyze: {
-      enabled: false,
+      enabled: 'false',
       fastGPTKey: ''
     },
     components: {
@@ -44,44 +44,11 @@
       }
     },
     fileManger: {
-      uploadLimit: 50,
+      uploadLimit: 5,
       downloadLimit: 100
     }
   }
 };
-=======
-  guideEnabled: boolean;
-};
-
-// export const defaultAppConfig: AppConfigType = {
-//   cloud: {
-//     domain: 'cloud.sealos.io',
-//     port: ''
-//   },
-//   common: {
-//     guideEnabled: false,
-//     apiEnabled: false
-//   },
-//   launchpad: {
-//     ingressTlsSecretName: 'wildcard-cert',
-//     eventAnalyze: {
-//       enabled: false,
-//       fastGPTKey: ''
-//     },
-//     components: {
-//       monitor: {
-//         url: 'http://launchpad-monitor.sealos.svc.cluster.local:8428'
-//       }
-//     },
-//     appResourceFormSliderConfig: {
-//       default: {
-//         cpu: [100, 200, 500, 1000, 2000, 3000, 4000, 8000],
-//         memory: [64, 128, 256, 512, 1024, 2048, 4096, 8192, 16384]
-//       }
-//     }
-//   }
-// };
->>>>>>> c723346d
 
 export default async function handler(req: NextApiRequest, res: NextApiResponse) {
   try {
@@ -100,6 +67,7 @@
         SHOW_EVENT_ANALYZE: global.AppConfig.launchpad.eventAnalyze.enabled === 'true',
         FORM_SLIDER_LIST_CONFIG: global.AppConfig.launchpad.appResourceFormSliderConfig,
         guideEnabled: global.AppConfig.common.guideEnabled === 'true',
+        fileMangerConfig: global.AppConfig.launchpad.fileManger,
         CURRENCY: Coin.shellCoin
       }
     });
@@ -110,18 +78,4 @@
       error: 'Missing necessary configuration files'
     });
   }
-<<<<<<< HEAD
-  jsonRes<Response>(res, {
-    data: {
-      SEALOS_DOMAIN: global.AppConfig.cloud.domain,
-      DOMAIN_PORT: global.AppConfig.cloud.port?.toString() || '',
-      INGRESS_SECRET: global.AppConfig.launchpad.ingressTlsSecretName,
-      SHOW_EVENT_ANALYZE: global.AppConfig.launchpad.eventAnalyze.enabled,
-      FORM_SLIDER_LIST_CONFIG: global.AppConfig.launchpad.appResourceFormSliderConfig,
-      fileMangerConfig: global.AppConfig.launchpad.fileManger,
-      CURRENCY: Coin.shellCoin
-    }
-  });
-=======
->>>>>>> c723346d
 }