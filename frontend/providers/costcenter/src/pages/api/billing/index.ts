import { authSession } from '@/service/backend/auth';
import { CRDMeta, GetCRD } from '@/service/backend/kubernetes';
import { jsonRes } from '@/service/backend/response';
import type { NextApiRequest, NextApiResponse } from 'next';
import { ApplyYaml } from '@/service/backend/kubernetes';
import * as yaml from 'js-yaml';
import crypto from 'crypto';
import type { BillingData, BillingItem, BillingSpec, Costs, RawCosts } from '@/types/billing';
const convertGpu = (_deduction?: RawCosts) =>
  _deduction
    ? Object.entries(_deduction).reduce<Costs>(
        (pre, cur) => {
          if (cur[0] === 'cpu') pre.cpu = cur[1];
          else if (cur[0] === 'memory') pre.memory = cur[1];
          else if (cur[0] === 'memory') pre.storage = cur[1];
          else if (cur[0].startsWith('gpu-')) {
            typeof pre.gpu === 'number' && (pre.gpu += cur[1]);
          }
          return pre;
        },
        {
          cpu: 0,
          memory: 0,
          storage: 0,
          gpu: 0
        }
      )
    : {
        cpu: 0,
        memory: 0,
        storage: 0,
        gpu: 0
      };
export default async function handler(req: NextApiRequest, resp: NextApiResponse) {
  try {
    const kc = await authSession(req.headers);
    // get user account payment amount
    const user = kc.getCurrentUser();
    if (user === null) {
      return jsonRes(resp, { code: 403, message: 'user null' });
    }
    const namespace = 'ns-' + user.name;
    // const body = req.body;
    let spec: BillingSpec = req.body.spec;
    if (!spec) {
      return jsonRes(resp, { code: 400, error: '参数错误' });
    }
    const hash = crypto.createHash('sha256').update(JSON.stringify(spec));
    const name = hash.digest('hex');
    const crdSchema = {
      apiVersion: `account.sealos.io/v1`,
      kind: 'BillingRecordQuery',
      metadata: {
        name,
        namespace
      },
      spec
    };
    const meta: CRDMeta = {
      group: 'account.sealos.io',
      version: 'v1',
      namespace,
      plural: 'billingrecordqueries'
    };
    try {
      await ApplyYaml(kc, yaml.dump(crdSchema));
      await new Promise<void>((resolve) => setTimeout(() => resolve(), 1000));
    } finally {
      const crd = (await GetCRD(kc, meta, name)) as { body: BillingData<RawCosts> };
      const body = crd?.body;
<<<<<<< HEAD
      console.log(body);
=======
>>>>>>> 166654da
      if (!body || !body.status) throw new Error('get billing error');
      const item =
        body.status?.item?.map<BillingItem>((v) => ({
          ...v,
          costs: convertGpu(v?.costs)
        })) || [];
      const deductionAmount = convertGpu(crd?.body?.status?.deductionAmount);
      return jsonRes<BillingData>(resp, {
        code: 200,
        data: {
          ...body,
          status: {
            ...body.status,
            deductionAmount,
            item
          }
        }
      });
    }
  } catch (error) {
    console.log(error);
    jsonRes(resp, { code: 500, message: 'get billing error' });
  }
}<|MERGE_RESOLUTION|>--- conflicted
+++ resolved
@@ -68,10 +68,6 @@
     } finally {
       const crd = (await GetCRD(kc, meta, name)) as { body: BillingData<RawCosts> };
       const body = crd?.body;
-<<<<<<< HEAD
-      console.log(body);
-=======
->>>>>>> 166654da
       if (!body || !body.status) throw new Error('get billing error');
       const item =
         body.status?.item?.map<BillingItem>((v) => ({
