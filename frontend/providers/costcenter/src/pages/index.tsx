import { useRouter } from 'next/router';

export default function Index() {
  const router = useRouter();
  const config: Parameters<typeof router.push>[0] = {
<<<<<<< HEAD
    pathname: 'cost_overview'
  };
  if (Object.keys(router.query).length > 0) config.query = router.query;
  console.log(config);
  router.replace(config, config);
=======
    pathname: '/cost_overview'
  };
  if (router.query) config.query = router.query;
  router.push(config);

>>>>>>> 244122ab
  return <div></div>;
}<|MERGE_RESOLUTION|>--- conflicted
+++ resolved
@@ -3,18 +3,10 @@
 export default function Index() {
   const router = useRouter();
   const config: Parameters<typeof router.push>[0] = {
-<<<<<<< HEAD
     pathname: 'cost_overview'
   };
   if (Object.keys(router.query).length > 0) config.query = router.query;
-  console.log(config);
   router.replace(config, config);
-=======
-    pathname: '/cost_overview'
-  };
-  if (router.query) config.query = router.query;
-  router.push(config);
 
->>>>>>> 244122ab
   return <div></div>;
 }