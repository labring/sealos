'use client'
import {
  Box,
  Flex,
  Text,
  Table,
  TableContainer,
  Tbody,
  Td,
  Th,
  Thead,
  Tr,
  Center,
  Spinner
} from '@chakra-ui/react'
import { useTranslationClientSide } from '@/app/i18n/client'
import { useI18n } from '@/providers/i18n/i18nContext'
import { useQuery } from '@tanstack/react-query'
import { getModelConfig } from '@/api/platform'
import { useMemo } from 'react'
import {
  createColumnHelper,
  getCoreRowModel,
  useReactTable,
  flexRender
} from '@tanstack/react-table'
import { CurrencySymbol } from '@sealos/ui'
import { ModelIdentifier } from '@/types/front'
import { MyTooltip } from '@/components/common/MyTooltip'
import { useMessage } from '@sealos/ui'
import { ModelConfig } from '@/types/models/model'
import Image, { StaticImageData } from 'next/image'
import { QueryKey } from '@/types/query-key'
// icons
import OpenAIIcon from '@/ui/svg/icons/modelist/openai.svg'
import QwenIcon from '@/ui/svg/icons/modelist/qianwen.svg'
import ChatglmIcon from '@/ui/svg/icons/modelist/chatglm.svg'
import DeepseekIcon from '@/ui/svg/icons/modelist/deepseek.svg'
import MoonshotIcon from '@/ui/svg/icons/modelist/moonshot.svg'
import SparkdeskIcon from '@/ui/svg/icons/modelist/sparkdesk.svg'
import AbabIcon from '@/ui/svg/icons/modelist/minimax.svg'
import DoubaoIcon from '@/ui/svg/icons/modelist/doubao.svg'
import ErnieIcon from '@/ui/svg/icons/modelist/ernie.svg'
<<<<<<< HEAD
import BaaiIcon from '@/ui/svg/icons/modelist/baai.svg'
import HunyuanIcon from '@/ui/svg/icons/modelist/hunyuan.svg'
import { getTranslationWithFallback } from '@/utils/common'
=======
import Image, { StaticImageData } from 'next/image'
import { useBackendStore } from '@/store/backend'
>>>>>>> 3b7316b4

function Price() {
  const { lng } = useI18n()
  const { t } = useTranslationClientSide(lng, 'common')
  return (
    <Box w="full" h="full" display="inline-flex" pt="4px" pb="12px" pr="12px" alignItems="center">
      <Box w="full" h="full" padding="27px 32px 0px 32px" bg="white" borderRadius="12px">
        <Flex w="full" h="full" gap="32px" direction="column">
          <Text
            color="black"
            fontFamily="PingFang SC"
            fontSize="20px"
            fontWeight={500}
            lineHeight="26px"
            letterSpacing="0.15px">
            {t('price.title')}
          </Text>
          <Box flex="1" minHeight="0">
            <PriceTable />
          </Box>
        </Flex>
      </Box>
    </Box>
  )
}

function PriceTable() {
  const { lng } = useI18n()
  const { t } = useTranslationClientSide(lng, 'common')
<<<<<<< HEAD

  const { isLoading, data: modelConfigs = [] } = useQuery([QueryKey.GetModelConfig], () =>
    getModelConfig()
  )
=======
  const { isLoading, data } = useQuery({
    queryKey: ['getModelPrices'],
    queryFn: () => getModelPrices(),
    refetchOnReconnect: true
  })
  const { currencySymbol } = useBackendStore()
>>>>>>> 3b7316b4

  const modelGroups = {
    ernie: {
      icon: ErnieIcon,
      identifiers: ['ernie']
    },
    qwen: {
      icon: QwenIcon,
      identifiers: ['qwen']
    },
    chatglm: {
      icon: ChatglmIcon,
      identifiers: ['chatglm', 'glm']
    },
    deepseek: {
      icon: DeepseekIcon,
      identifiers: ['deepseek']
    },
    moonshot: {
      icon: MoonshotIcon,
      identifiers: ['moonshot']
    },
    sparkdesk: {
      icon: SparkdeskIcon,
      identifiers: ['sparkdesk']
    },
    abab: {
      icon: AbabIcon,
      identifiers: ['abab']
    },
    doubao: {
      icon: DoubaoIcon,
      identifiers: ['doubao']
    },
    baai: {
      icon: BaaiIcon,
      identifiers: ['bge']
    },
    hunyuan: {
      icon: HunyuanIcon,
      identifiers: ['hunyuan']
    },
    openai: {
      icon: OpenAIIcon,
      identifiers: ['gpt,o1']
    }
  }

  const getIdentifier = (modelName: string): ModelIdentifier => {
    return modelName.toLowerCase().split(/[-._\d]/)[0] as ModelIdentifier
  }

  const getModelIcon = (modelName: string): StaticImageData => {
    const identifier = getIdentifier(modelName)
    const group = Object.values(modelGroups).find((group) => group.identifiers.includes(identifier))
    return group?.icon || OpenAIIcon
  }

  const ModelComponent = ({ modelName }: { modelName: string }) => {
    const { message } = useMessage({
      warningBoxBg: 'var(--Yellow-50, #FFFAEB)',
      warningIconBg: 'var(--Yellow-500, #F79009)',
      warningIconFill: 'white',
      successBoxBg: 'var(--Green-50, #EDFBF3)',
      successIconBg: 'var(--Green-600, #039855)',
      successIconFill: 'white'
    })
    const iconSrc = getModelIcon(modelName)

    return (
      <Flex align="center" gap="12px">
        <Image src={iconSrc} alt={modelName} width={20} height={20} />
        <MyTooltip label={t(getIdentifier(modelName))} width="auto" height="auto">
          <Text
            color="grayModern.900"
            fontFamily="PingFang SC"
            fontSize="12px"
            fontWeight={500}
            lineHeight="16px"
            letterSpacing="0.5px"
            whiteSpace="nowrap"
            onClick={() =>
              navigator.clipboard.writeText(modelName).then(
                () => {
                  message({
                    status: 'success',
                    title: t('copySuccess'),
                    isClosable: true,
                    duration: 2000,
                    position: 'top'
                  })
                },
                (err) => {
                  message({
                    status: 'warning',
                    title: t('copyFailed'),
                    description: err?.message || t('copyFailed'),
                    isClosable: true,
                    position: 'top'
                  })
                }
              )
            }
            cursor="pointer">
            {modelName}
          </Text>
        </MyTooltip>
      </Flex>
    )
  }

  const columnHelper = createColumnHelper<ModelConfig>()
  const columns = [
    columnHelper.accessor((row) => row.model, {
      id: 'model',
      header: () => (
        <Text
          color="grayModern.600"
          fontFamily="PingFang SC"
          fontSize="12px"
          fontWeight={500}
          lineHeight="16px"
          letterSpacing="0.5px">
          {t('key.name')}
        </Text>
      ),
      cell: (info) => <ModelComponent modelName={info.getValue()} />
    }),
    columnHelper.accessor((row) => row.type, {
      id: 'type',
      header: () => (
        <Text
          color="grayModern.600"
          fontFamily="PingFang SC"
          fontSize="12px"
          fontWeight={500}
          lineHeight="16px"
          letterSpacing="0.5px">
          {t('key.modelType')}
        </Text>
      ),
      cell: (info) => (
        <Text
          color="grayModern.600"
          fontFamily="PingFang SC"
          fontSize="12px"
          fontWeight={500}
          lineHeight="16px"
          letterSpacing="0.5px">
          {getTranslationWithFallback(
            `modeType.${String(info.getValue())}`,
            'modeType.0',
            t as any
          )}
        </Text>
      )
    }),
    columnHelper.accessor((row) => row.input_price, {
      id: 'inputPrice',
      header: () => {
        return (
          <Box position={'relative'}>
            <Flex alignItems={'center'}>
              <Text
                color="grayModern.600"
                fontFamily="PingFang SC"
                fontSize="12px"
                fontWeight={500}
                lineHeight="16px"
                mr={'4px'}
                letterSpacing="0.5px">
                {t('key.inputPrice')}
              </Text>
              <CurrencySymbol type={currencySymbol} fontSize={'12px'} h={'15px'} />
              <Text
                color="grayModern.500"
                fontFamily="PingFang SC"
                fontSize="12px"
                fontWeight={500}
                lineHeight="16px"
                letterSpacing="0.5px"
                textTransform="lowercase">
                /{t('price.per1kTokens').toLowerCase()}
              </Text>
            </Flex>
          </Box>
        )
      },
      cell: (info) => (
        <Text
          color="grayModern.600"
          fontFamily="PingFang SC"
          fontSize="12px"
          fontWeight={500}
          lineHeight="16px"
          letterSpacing="0.5px">
          {info.getValue()}
        </Text>
      )
    }),
    columnHelper.accessor((row) => row.output_price, {
      id: 'outputPrice',
      header: () => (
        <Box position={'relative'}>
          <Flex alignItems={'center'}>
            <Text
              color="grayModern.600"
              fontFamily="PingFang SC"
              fontSize="12px"
              fontWeight={500}
              lineHeight="16px"
              mr={'4px'}
              letterSpacing="0.5px">
              {t('key.outputPrice')}
            </Text>
            <CurrencySymbol type={currencySymbol} fontSize={'12px'} h={'15px'} />
            <Text
              color="grayModern.500"
              fontFamily="PingFang SC"
              fontSize="12px"
              fontWeight={500}
              lineHeight="16px"
              letterSpacing="0.5px"
              textTransform="lowercase">
              /{t('price.per1kTokens').toLowerCase()}
            </Text>
          </Flex>
        </Box>
      ),
      cell: (info) => (
        <Text
          color="grayModern.600"
          fontFamily="PingFang SC"
          fontSize="12px"
          fontWeight={500}
          lineHeight="16px"
          letterSpacing="0.5px">
          {info.getValue()}
        </Text>
      )
    })
  ]

  const tableData = useMemo(() => modelConfigs, [modelConfigs])

  const table = useReactTable({
    data: tableData,
    columns,
    getCoreRowModel: getCoreRowModel()
  })

  return isLoading ? (
    <Center>
      <Spinner size="md" color="grayModern.800" />
    </Center>
  ) : (
    <TableContainer w="full" h="full" maxH="full" overflowY="auto">
      <Table variant="simple" w="full" size="md">
        <Thead position="sticky" top={0} zIndex={1} bg="white">
          {table.getHeaderGroups().map((headerGroup) => (
            <Tr key={headerGroup.id} height="42px" alignSelf="stretch" bg="grayModern.100">
              {headerGroup.headers.map((header, i) => (
                <Th
                  key={header.id}
                  border={'none'}
                  borderTopLeftRadius={i === 0 ? '6px' : '0'}
                  borderBottomLeftRadius={i === 0 ? '6px' : '0'}
                  borderTopRightRadius={i === headerGroup.headers.length - 1 ? '6px' : '0'}
                  borderBottomRightRadius={i === headerGroup.headers.length - 1 ? '6px' : '0'}>
                  {flexRender(header.column.columnDef.header, header.getContext())}
                </Th>
              ))}
            </Tr>
          ))}
        </Thead>
        <Tbody>
          {table.getRowModel().rows.map((row) => (
            <Tr
              key={row.id}
              height="48px"
              alignSelf="stretch"
              borderBottom="1px solid"
              borderColor="grayModern.150">
              {row.getVisibleCells().map((cell) => (
                <Td key={cell.id}>{flexRender(cell.column.columnDef.cell, cell.getContext())}</Td>
              ))}
            </Tr>
          ))}
        </Tbody>
      </Table>
    </TableContainer>
  )
}

export default Price<|MERGE_RESOLUTION|>--- conflicted
+++ resolved
@@ -41,14 +41,10 @@
 import AbabIcon from '@/ui/svg/icons/modelist/minimax.svg'
 import DoubaoIcon from '@/ui/svg/icons/modelist/doubao.svg'
 import ErnieIcon from '@/ui/svg/icons/modelist/ernie.svg'
-<<<<<<< HEAD
 import BaaiIcon from '@/ui/svg/icons/modelist/baai.svg'
 import HunyuanIcon from '@/ui/svg/icons/modelist/hunyuan.svg'
 import { getTranslationWithFallback } from '@/utils/common'
-=======
-import Image, { StaticImageData } from 'next/image'
 import { useBackendStore } from '@/store/backend'
->>>>>>> 3b7316b4
 
 function Price() {
   const { lng } = useI18n()
@@ -78,19 +74,11 @@
 function PriceTable() {
   const { lng } = useI18n()
   const { t } = useTranslationClientSide(lng, 'common')
-<<<<<<< HEAD
-
   const { isLoading, data: modelConfigs = [] } = useQuery([QueryKey.GetModelConfig], () =>
     getModelConfig()
   )
-=======
-  const { isLoading, data } = useQuery({
-    queryKey: ['getModelPrices'],
-    queryFn: () => getModelPrices(),
-    refetchOnReconnect: true
-  })
+
   const { currencySymbol } = useBackendStore()
->>>>>>> 3b7316b4
 
   const modelGroups = {
     ernie: {
