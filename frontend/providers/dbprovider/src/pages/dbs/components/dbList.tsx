--- conflicted
+++ resolved
@@ -369,7 +369,6 @@
               bg={'grayModern.150'}
               color={'grayModern.900'}
               _hover={{ color: 'brightBlue.600' }}
-<<<<<<< HEAD
               leftIcon={<MyIcon name={'detail'} w={'16px'} />}
               onClick={() => {
                 track('module_view', {
@@ -379,11 +378,6 @@
                 });
                 router.push(`/db/detail?name=${row.original.name}&dbType=${row.original.dbType}`);
               }}
-=======
-              onClick={() =>
-                router.push(`/db/detail?name=${row.original.name}&dbType=${row.original.dbType}`)
-              }
->>>>>>> 61760e1c
             >
               {t('details')}
             </Button>
