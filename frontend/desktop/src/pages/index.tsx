import DesktopContent from '@/components/desktop_content';
import FloatButton from '@/components/floating_button';
import MoreApps from '@/components/more_apps';
import useAppStore from '@/stores/app';
import { useConfigStore } from '@/stores/config';
import useSessionStore from '@/stores/session';
import { parseOpenappQuery } from '@/utils/format';
import { setInviterId } from '@/utils/sessionConfig';
import { compareFirstLanguages } from '@/utils/tools';
import { Box, useColorMode } from '@chakra-ui/react';
import { serverSideTranslations } from 'next-i18next/serverSideTranslations';
import Head from 'next/head';
import { useRouter } from 'next/router';
import Script from 'next/script';
import { createContext, useEffect, useState } from 'react';
import useCallbackStore from '@/stores/callback';

const destination = '/signin';

interface IMoreAppsContext {
  showMoreApps: boolean;
  setShowMoreApps: (value: boolean) => void;
}

export const MoreAppsContext = createContext<IMoreAppsContext | null>(null);

export default function Home({ sealos_cloud_domain }: { sealos_cloud_domain: string }) {
  const router = useRouter();
  const { isUserLogin } = useSessionStore();
  const { colorMode, toggleColorMode } = useColorMode();
  const init = useAppStore((state) => state.init);
  const setAutoLaunch = useAppStore((state) => state.setAutoLaunch);
<<<<<<< HEAD
  const { layoutConfig } = useConfigStore();

=======
  const { systemConfig } = useSystemConfigStore();
  const { workspaceInviteCode, setWorkspaceInviteCode } = useCallbackStore();
>>>>>>> e1914379
  useEffect(() => {
    colorMode === 'dark' ? toggleColorMode() : null;
  }, [colorMode, toggleColorMode]);
  const [showMoreApps, setShowMoreApps] = useState(false);

  // openApp by query
  useEffect(() => {
    const { query } = router;
    const is_login = isUserLogin();
    const whitelistApps = ['system-template', 'system-fastdeploy'];
    if (!is_login) {
      const { appkey, appQuery } = parseOpenappQuery((query?.openapp as string) || '');
      // Invited new user
      if (query?.uid && typeof query?.uid === 'string') {
        setInviterId(query.uid);
      }
      // sealos_inside=true internal call
      if (whitelistApps.includes(appkey) && appQuery.indexOf('sealos_inside=true') === -1) {
        sessionStorage.setItem(
          'accessTemplatesNoLogin',
          `https://template.${sealos_cloud_domain}/deploy?${appQuery}`
        );
        return;
      }
      if (appkey && typeof appQuery === 'string') setAutoLaunch(appkey, { raw: appQuery });
      router.replace(destination);
    } else {
      init().then((state) => {
        let appQuery = '';
        let appkey = '';
        if (!state.autolaunch) {
          const result = parseOpenappQuery((query?.openapp as string) || '');
          appQuery = result.appQuery;
          appkey = result.appkey;
          if (!!query.openapp) router.replace(router.pathname);
        } else {
          appkey = state.autolaunch;
          appQuery = state.launchQuery.raw;
        }
        if (!appkey) return;
        if (appkey === 'system-fastdeploy') {
          appkey = 'system-template';
        }
        const app = state.installedApps.find((item) => item.key === appkey);
        if (!app) return;
        state.openApp(app, { raw: appQuery }).then(() => {
          state.cancelAutoLaunch();
        });
      });
    }
  }, [router, init, setAutoLaunch, sealos_cloud_domain]);

  // handle baidui
  useEffect(() => {
    const { bd_vid } = router.query;
    if (bd_vid) {
      sessionStorage.setItem('bd_vid', bd_vid as string);
    }
  }, []);

  // handle workspaceInvite
  useEffect(() => {
    if (workspaceInviteCode) {
      router.replace('/WorkspaceInvite?code=' + workspaceInviteCode);
      return;
    }
  }, [workspaceInviteCode]);
  return (
    <Box position={'relative'} overflow={'hidden'} w="100vw" h="100vh">
      <Head>
        <title>{layoutConfig?.meta.title}</title>
        <meta name="description" content={layoutConfig?.meta.description} />
      </Head>
      {layoutConfig?.meta.scripts?.map((item, i) => {
        return <Script key={i} {...item} />;
      })}
      <MoreAppsContext.Provider value={{ showMoreApps, setShowMoreApps }}>
        <DesktopContent />
        <FloatButton />
        <MoreApps />
      </MoreAppsContext.Provider>
    </Box>
  );
}

export async function getServerSideProps({ req, res, locales }: any) {
  const local =
    req?.cookies?.NEXT_LOCALE || compareFirstLanguages(req?.headers?.['accept-language'] || 'zh');
  res.setHeader('Set-Cookie', `NEXT_LOCALE=${local}; Max-Age=2592000; Secure; SameSite=None`);

  const sealos_cloud_domain = global.AppConfig?.cloud.domain || 'cloud.sealos.io';

  return {
    props: {
      ...(await serverSideTranslations(local, ['common', 'cloudProviders'], null, locales || [])),
      sealos_cloud_domain
    }
  };
}<|MERGE_RESOLUTION|>--- conflicted
+++ resolved
@@ -16,27 +16,20 @@
 import useCallbackStore from '@/stores/callback';
 
 const destination = '/signin';
-
 interface IMoreAppsContext {
   showMoreApps: boolean;
   setShowMoreApps: (value: boolean) => void;
 }
-
 export const MoreAppsContext = createContext<IMoreAppsContext | null>(null);
-
 export default function Home({ sealos_cloud_domain }: { sealos_cloud_domain: string }) {
   const router = useRouter();
   const { isUserLogin } = useSessionStore();
   const { colorMode, toggleColorMode } = useColorMode();
   const init = useAppStore((state) => state.init);
   const setAutoLaunch = useAppStore((state) => state.setAutoLaunch);
-<<<<<<< HEAD
   const { layoutConfig } = useConfigStore();
+  const { workspaceInviteCode, setWorkspaceInviteCode } = useCallbackStore();
 
-=======
-  const { systemConfig } = useSystemConfigStore();
-  const { workspaceInviteCode, setWorkspaceInviteCode } = useCallbackStore();
->>>>>>> e1914379
   useEffect(() => {
     colorMode === 'dark' ? toggleColorMode() : null;
   }, [colorMode, toggleColorMode]);
@@ -104,6 +97,7 @@
       return;
     }
   }, [workspaceInviteCode]);
+
   return (
     <Box position={'relative'} overflow={'hidden'} w="100vw" h="100vh">
       <Head>
