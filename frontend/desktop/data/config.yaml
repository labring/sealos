--- conflicted
+++ resolved
@@ -23,18 +23,11 @@
       keywords: "Sealos Cloud"
       scripts: []
     common:
-<<<<<<< HEAD
-      githubStarEnabled: 'false'
-      workorderEnabled: true
-      accountSettingEnabled: true
-      docsUrl: "https://sealos.run/docs/Intro/"
-=======
       githubStarEnabled: false
       workorderEnabled: false
       accountSettingEnabled: true
-      docsUrl: ""
+      docsUrl: "https://sealos.run/docs/Intro/"
       aiAssistantEnabled: false
->>>>>>> 39a8065d
   auth:
     proxyAddress: ""
     callbackURL: "https://127.0.0.1.nip.io/callback"
