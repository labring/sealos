--- conflicted
+++ resolved
@@ -56,12 +56,8 @@
 		logger.Error("generator cert config failed %s", err)
 		os.Exit(-1)
 	}
-<<<<<<< HEAD
 	err = certConfig.GenerateAll()
 	if err != nil {
 		logger.Error("GenerateAll err %s", err)
 	}
-=======
-	_ = certConfig.GenerateAll()
->>>>>>> 12760406
 }