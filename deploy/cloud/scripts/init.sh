--- conflicted
+++ resolved
@@ -109,9 +109,6 @@
   # run licenseissuer controller
   sealos run tars/licenseissuer.tar \
   --env canConnectToExternalNetwork="true" \
-<<<<<<< HEAD
-  --env enableMonitor="true"
-=======
   --env enableMonitor="true" \
   --env MongoURI="$mongodbUri" \
   --env PasswordSalt="$saltKey"
@@ -157,7 +154,6 @@
     chmod +x scripts/gen-mongodb-uri.sh
     mongodbUri=$(scripts/gen-mongodb-uri.sh)
   fi
->>>>>>> 72e5d94f
 }
 
 function sealos_run_frontend {
