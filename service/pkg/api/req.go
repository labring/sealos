--- conflicted
+++ resolved
@@ -81,17 +81,6 @@
 	Time        string      `json:"time"`
 	Namespace   string      `json:"namespace"`
 	App         string      `json:"app"`
-<<<<<<< HEAD
-	Limit       string      `json:"limit"`
-	JSONMode    string      `json:"jsonMode"`
-	StderrMode  string      `json:"stderrMode"`
-	NumberMode  string      `json:"numberMode"`
-	NumberLevel string      `json:"numberLevel"`
-	Pod         []string    `json:"pod"`
-	Container   []string    `json:"container"`
-	Keyword     string      `json:"keyword"`
-	JSONQuery   []JSONQuery `json:"jsonQuery"`
-=======
 	Limit       string      `json:"limit,omitempty"`
 	JSONMode    string      `json:"jsonMode,omitempty"`
 	StderrMode  string      `json:"stderrMode,omitempty"`
@@ -110,7 +99,6 @@
 	Container string `json:"container"`
 	Pod       string `json:"pod"`
 	Stream    string `json:"stream"`
->>>>>>> 289c4bbc
 }
 
 var (
